--- conflicted
+++ resolved
@@ -103,12 +103,7 @@
 sentry-sdk = "^1.9.0"
 selenium = "4.0.0.a7"
 ipython = "^8.5.0"
-<<<<<<< HEAD
-juriscraper = "^2.5.22"
-time-machine = "^2.8.2"
-=======
 juriscraper = "^2.5.23"
->>>>>>> 084f0b9a
 
 [tool.poetry.dev-dependencies]
 pylint = "^2.7.2"

--- conflicted
+++ resolved
@@ -1,4 +1,3 @@
-<<<<<<< HEAD
 from django.db.models.signals import m2m_changed, post_delete, post_save
 from django.dispatch import receiver
 from elasticsearch_dsl import Document
@@ -7,6 +6,7 @@
 from cl.audio.models import Audio
 from cl.lib.command_utils import logger
 from cl.lib.elasticsearch_utils import es_index_exists
+from cl.lib.es_signal_processor import ESSignalProcessor
 from cl.people_db.models import (
     ABARating,
     Education,
@@ -14,18 +14,9 @@
     PoliticalAffiliation,
     Position,
 )
-=======
-from cl.audio.models import Audio
-from cl.lib.es_signal_processor import ESSignalProcessor
-from cl.people_db.models import Education, Person, Position
->>>>>>> 0652acb9
 from cl.search.documents import (
     AudioDocument,
-<<<<<<< HEAD
-=======
-    EducationDocument,
     ParentheticalGroupDocument,
->>>>>>> 0652acb9
     PersonDocument,
     PositionDocument,
 )
@@ -143,7 +134,7 @@
     "save": {
         Person: {},
     },
-    "delete": {},
+    "delete": {Person: {}},
     "m2m": {},
     "reverse": {},
 }
@@ -153,19 +144,11 @@
     "save": {
         Position: {},
     },
-    "delete": {},
+    "delete": {Position: {}},
     "m2m": {},
     "reverse": {},
 }
 
-education_field_mapping = {
-    "save": {
-        Education: {},
-    },
-    "delete": {},
-    "m2m": {},
-    "reverse": {},
-}
 
 # Instantiate a new ESSignalProcessor() for each Model/Document that needs to
 # be tracked. The arguments are: main model, ES document mapping, and field mapping dict.
@@ -175,116 +158,35 @@
     pa_field_mapping,
 )
 
-<<<<<<< HEAD
-    audio_doc = AudioDocument()
-    doc = audio_doc.prepare(instance)
-    response = AudioDocument(meta={"id": instance.pk}, **doc).save(
-        skip_empty=False, return_doc_meta=True
-    )
-    if response["_version"] == 1:
-        send_or_schedule_alerts(response["_id"], "oral_arguments", doc)
-
-
-@receiver(
-    post_delete,
-    sender=Audio,
-    dispatch_uid="remove_audio_from_es_index",
-)
-def remove_audio_from_es_index(sender, instance=None, **kwargs):
-    """Receiver function that gets called after an Audio instance is deleted.
-    This function removes Audio from the AudioPercolator index.
-    """
-    # Check if the document exists before deleting it
-    if AudioDocument.exists(id=instance.pk):
-        doc = AudioDocument.get(id=instance.pk)
-        doc.delete()
-    else:
-        logger.error(
-            f"The Audio with ID:{instance.pk} can't be deleted from "
-            f"the ES index, it doesn't exists."
-        )
-
-
-@receiver(
-    post_save,
-    sender=Person,
-    dispatch_uid="create_or_update_person_in_es_index",
-)
-def create_or_update_person_in_es_index(
-    sender, instance=None, created=False, **kwargs
-):
-    """Receiver function that gets called after a Person instance is saved.
-    This method creates or updates a Person object in the PersonDocument index.
-    """
-
-    if es_index_exists("people_db_index") and not created:
-        person_doc = PersonDocument()
-        doc = person_doc.prepare(instance)
-        PersonDocument(meta={"id": instance.pk}, **doc).save(
-            skip_empty=False, return_doc_meta=True
-        )
-=======
 _oa_signal_processor = ESSignalProcessor(
     Audio,
     AudioDocument,
     oa_field_mapping,
 )
->>>>>>> 0652acb9
 
 _p_signal_processor = ESSignalProcessor(
     Person, PersonDocument, p_field_mapping
 )
-<<<<<<< HEAD
-def create_or_update_position_in_es_index(sender, instance=None, **kwargs):
-    """Receiver function that gets called after a Position instance is saved.
-    This method creates or updates a Position object in the PositionDocument index.
-    """
-    parent_id = getattr(instance.person, "pk", None)
-    if not es_index_exists("people_db_index") or not parent_id:
-        return
-    if PersonDocument.exists(id=parent_id) and instance.person.is_judge:
-        position_doc = PositionDocument()
-        doc = position_doc.prepare(instance)
-        doc_id = PEOPLE_DOCS_TYPE_ID(instance.pk).POSITION
-        PositionDocument(
-            meta={"id": doc_id},
-            _routing=parent_id,
-            **doc,
-        ).save(skip_empty=False)
-
-    elif not PersonDocument.exists(id=parent_id) and instance.person.is_judge:
-        # Add the Judge first.
-        person_doc = PersonDocument()
-        doc = person_doc.prepare(instance.person)
-        PersonDocument(meta={"id": parent_id}, **doc).save(
-            skip_empty=False, return_doc_meta=True
-        )
-        # Then add the position object.
-        position_doc = PositionDocument()
-        doc = position_doc.prepare(instance)
-        doc_id = PEOPLE_DOCS_TYPE_ID(instance.pk).POSITION
-        PositionDocument(
-            meta={"id": doc_id},
-            _routing=parent_id,
-            **doc,
-        ).save(skip_empty=False)
+
+_position_signañ_processor = ESSignalProcessor(
+    Position, PositionDocument, position_field_mapping
+)
 
 
 @receiver(
     post_save,
     sender=Education,
     dispatch_uid="create_or_update_education_in_es_index",
-=======
-
-_eduacation_signal_processor = ESSignalProcessor(
-    Education, EducationDocument, education_field_mapping
->>>>>>> 0652acb9
-)
-
-<<<<<<< HEAD
-    parent_id = getattr(instance.person, "pk", None)
-    if (
-        es_index_exists("people_db_index")
+)
+def create_or_update_education_in_es_index(sender, instance=None, **kwargs):
+    """Receiver function that gets called after an Education instance is saved.
+    This method creates or updates an Education object in the EducationDocument
+    index.
+    """
+
+    parent_id = getattr(instance.person, "pk", None)
+    if (
+        es_index_exists(PersonDocument._index._name)
         and parent_id
         and PersonDocument.exists(id=parent_id)
     ):
@@ -308,7 +210,7 @@
 
     parent_id = getattr(instance.person, "pk", None)
     if (
-        es_index_exists("people_db_index")
+        es_index_exists(PersonDocument._index._name)
         and parent_id
         and PersonDocument.exists(id=parent_id)
     ):
@@ -331,58 +233,6 @@
 
 @receiver(
     post_delete,
-    sender=Person,
-    dispatch_uid="remove_person_from_es_index",
-)
-def remove_person_from_es_index(sender, instance=None, **kwargs):
-    """Receiver function that gets called after a Person instance is deleted.
-    This function removes a Person document and their related child documents
-    from the ES index.
-    """
-    # Check if the document exists before deleting it
-    if PersonDocument.exists(id=instance.pk):
-        doc = PersonDocument.get(id=instance.pk)
-        doc.delete()
-
-        position_objects = instance.positions.all()
-        for position in position_objects:
-            doc_id = PEOPLE_DOCS_TYPE_ID(position.pk).POSITION
-            if PositionDocument.exists(id=doc_id):
-                doc = PositionDocument.get(id=doc_id)
-                doc.delete()
-
-    else:
-        logger.error(
-            f"The Person with ID:{instance.pk} can't be deleted from "
-            f"the ES index, it doesn't exists."
-        )
-
-
-@receiver(
-    post_delete,
-    sender=Position,
-    dispatch_uid="remove_position_from_es_index",
-)
-def remove_position_from_es_index(sender, instance=None, **kwargs):
-    """Receiver function that gets called after a Position instance is deleted.
-    This function removes a Position document from the ES index.
-    """
-    # Check if the document exists before deleting it
-
-    doc_id = PEOPLE_DOCS_TYPE_ID(instance.pk).POSITION
-    if PositionDocument.exists(id=doc_id):
-        doc = PositionDocument.get(id=doc_id)
-        doc.delete()
-
-    else:
-        logger.error(
-            f"The Position instance with ID:{instance.pk} can't be deleted from "
-            f"the ES index, it doesn't exists."
-        )
-
-
-@receiver(
-    post_delete,
     sender=Education,
     dispatch_uid="remove_education_from_es_index",
 )
@@ -392,7 +242,7 @@
     """
     parent_id = getattr(instance.person, "pk", None)
     if (
-        es_index_exists("people_db_index")
+        es_index_exists(PersonDocument._index._name)
         and parent_id
         and PersonDocument.exists(id=parent_id)
     ):
@@ -416,7 +266,7 @@
 
     parent_id = getattr(instance.person, "pk", None)
     if (
-        es_index_exists("people_db_index")
+        es_index_exists(PersonDocument._index._name)
         and parent_id
         and PersonDocument.exists(id=parent_id)
     ):
@@ -440,7 +290,7 @@
 
     parent_id = getattr(instance.person, "pk", None)
     if (
-        es_index_exists("people_db_index")
+        es_index_exists(PersonDocument._index._name)
         and parent_id
         and PersonDocument.exists(id=parent_id)
     ):
@@ -448,9 +298,4 @@
         doc = person_doc.prepare(instance.person)
         PersonDocument(meta={"id": instance.person.pk}, **doc).save(
             skip_empty=False, return_doc_meta=True
-        )
-=======
-_position_signañ_processor = ESSignalProcessor(
-    Position, PositionDocument, position_field_mapping
-)
->>>>>>> 0652acb9
+        )
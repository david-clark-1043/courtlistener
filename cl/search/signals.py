--- conflicted
+++ resolved
@@ -172,7 +172,6 @@
     oa_field_mapping,
 )
 
-<<<<<<< HEAD
 _p_signal_processor = ESSignalProcessor(
     Person, PersonDocument, p_field_mapping
 )
@@ -184,7 +183,7 @@
 _position_signañ_processor = ESSignalProcessor(
     Position, PositionDocument, position_field_mapping
 )
-=======
+
 
 @receiver(
     post_save,
@@ -211,5 +210,4 @@
         ):
             find_citations_and_parantheticals_for_recap_documents.apply_async(
                 args=([instance.pk],)
-            )
->>>>>>> 5b47492f
+            )
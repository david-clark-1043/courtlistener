--- conflicted
+++ resolved
@@ -1238,10 +1238,7 @@
         Docket,
         help_text="The docket that the bankruptcy info is associated with.",
         on_delete=models.CASCADE,
-<<<<<<< HEAD
-=======
         related_name='bankruptcy_information',
->>>>>>> 8d9c9694
     )
     date_created = models.DateTimeField(
         help_text="The date time this item was created.",
@@ -1284,15 +1281,12 @@
         blank=True,
     )
 
-<<<<<<< HEAD
-=======
     class Meta:
         verbose_name_plural = "Bankruptcy Information"
 
     def __unicode__(self):
         return 'Bankruptcy Info for docket %s' % self.docket_id
 
->>>>>>> 8d9c9694
 
 class Claim(models.Model):
     docket = models.ForeignKey(
@@ -1346,10 +1340,7 @@
         help_text="The number of the claim.",
         max_length=10,
         blank=True,
-<<<<<<< HEAD
-=======
-        db_index=True,
->>>>>>> 8d9c9694
+        db_index=True,
     )
     creditor_details = models.TextField(
         help_text="The details of the creditor from the claims register; "
@@ -1408,13 +1399,10 @@
         blank=True,
     )
 
-<<<<<<< HEAD
-=======
     def __unicode__(self):
         return "Claim #%s on docket %s with pk %s" % \
                (self.claim_number, self.docket_id, self.pk)
 
->>>>>>> 8d9c9694
 
 class ClaimHistory(AbstractPacerDocument, AbstractPDF):
     DOCKET_ENTRY = 1
@@ -1466,12 +1454,9 @@
         blank=True,
     )
 
-<<<<<<< HEAD
-=======
     class Meta:
         verbose_name_plural = "Claim History Entries"
 
->>>>>>> 8d9c9694
 
 class Court(models.Model):
     """A class to represent some information about each court, can be extended

--- conflicted
+++ resolved
@@ -208,14 +208,8 @@
     COLUMBIA_AND_SCRAPER_AND_IDB = 14
     COLUMBIA_AND_RECAP_AND_SCRAPER_AND_IDB = 15
     HARVARD = 16
-<<<<<<< HEAD
-    SCRAPER_AND_HARVARD = 17  # This should be 18; 17 + 1
-    DIRECT_INPUT = 32
-
-=======
     SCRAPER_AND_HARVARD = 17  # This should be 18; 17 s/b HARVARD_AND_RECAP.
     DIRECT_INPUT = 32
->>>>>>> 7d1c2374
     SOURCE_CHOICES = (
         (DEFAULT, "Default"),
         (RECAP, "RECAP"),
@@ -238,11 +232,7 @@
         ),
         (HARVARD, "Harvard"),
         (SCRAPER_AND_HARVARD, "Scraper and Harvard"),
-<<<<<<< HEAD
-        (DIRECT_INPUT, "Direct Input"),
-=======
         (DIRECT_INPUT, "Direct court input"),
->>>>>>> 7d1c2374
     )
     RECAP_SOURCES = [
         RECAP,

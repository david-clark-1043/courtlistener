--- conflicted
+++ resolved
@@ -472,8 +472,6 @@
         )
 
 
-<<<<<<< HEAD
-=======
 class SearchTest(ESIndexTestCase, IndexedSolrTestCase):
     @classmethod
     def setUpTestData(cls):
@@ -543,310 +541,6 @@
             precedential_status=PRECEDENTIAL_STATUS.PUBLISHED,
         )
         super().setUpTestData()
-
-    @staticmethod
-    def get_article_count(r):
-        """Get the article count in a query response"""
-        return len(html.fromstring(r.content.decode()).xpath("//article"))
-
-    async def test_a_simple_text_query(self) -> None:
-        """Does typing into the main query box work?"""
-        r = await self.async_client.get(
-            reverse("show_results"), {"q": "supreme"}
-        )
-        self.assertIn("Honda", r.content.decode())
-        self.assertIn("1 Opinion", r.content.decode())
-
-    async def test_a_case_name_query(self) -> None:
-        """Does querying by case name work?"""
-        r = await self.async_client.get(
-            reverse("show_results"), {"q": "*", "case_name": "honda"}
-        )
-        self.assertIn("Honda", r.content.decode())
-
-    async def test_a_query_with_white_space_only(self) -> None:
-        """Does everything work when whitespace is in various fields?"""
-        r = await self.async_client.get(
-            reverse("show_results"), {"q": " ", "judge": " ", "case_name": " "}
-        )
-        self.assertIn("Honda", r.content.decode())
-        self.assertNotIn("an error", r.content.decode())
-
-    async def test_a_query_with_a_date(self) -> None:
-        """Does querying by date work?"""
-        response = await self.async_client.get(
-            reverse("show_results"),
-            {"q": "*", "filed_after": "1895-06", "filed_before": "1896-01"},
-        )
-        text = response.content.decode()
-        print(text)
-        self.assertIn("Honda", response.content.decode())
-
-    async def test_faceted_queries(self) -> None:
-        """Does querying in a given court return the document? Does querying
-        the wrong facets exclude it?
-        """
-        r = await self.async_client.get(
-            reverse("show_results"), {"q": "*", "court_test": "on"}
-        )
-        self.assertIn("Honda", r.content.decode())
-        r = await self.async_client.get(
-            reverse("show_results"), {"q": "*", "stat_Errata": "on"}
-        )
-        self.assertNotIn("Honda", r.content.decode())
-        self.assertIn("Debbas", r.content.decode())
-
-    async def test_a_docket_number_query(self) -> None:
-        """Can we query by docket number?"""
-        r = await self.async_client.get(
-            reverse("show_results"), {"q": "*", "docket_number": "2"}
-        )
-        self.assertIn(
-            "Honda", r.content.decode(), "Result not found by docket number!"
-        )
-
-    async def test_a_west_citation_query(self) -> None:
-        """Can we query by citation number?"""
-        get_dicts = [{"q": "*", "citation": "33"}, {"q": "citation:33"}]
-        for get_dict in get_dicts:
-            r = await self.async_client.get(reverse("show_results"), get_dict)
-            self.assertIn("Honda", r.content.decode())
-
-    async def test_a_neutral_citation_query(self) -> None:
-        """Can we query by neutral citation numbers?"""
-        r = await self.async_client.get(
-            reverse("show_results"), {"q": "*", "neutral_cite": "22"}
-        )
-        self.assertIn("Honda", r.content.decode())
-
-    async def test_a_query_with_a_old_date(self) -> None:
-        """Do we have any recurrent issues with old dates and strftime (issue
-        220)?"""
-        r = await self.async_client.get(
-            reverse("show_results"), {"q": "*", "filed_after": "1890"}
-        )
-        self.assertEqual(200, r.status_code)
-
-    async def test_a_judge_query(self) -> None:
-        """Can we query by judge name?"""
-        r = await self.async_client.get(
-            reverse("show_results"), {"q": "*", "judge": "david"}
-        )
-        self.assertIn("Honda", r.content.decode())
-        r = await self.async_client.get(
-            reverse("show_results"), {"q": "judge:david"}
-        )
-        self.assertIn("Honda", r.content.decode())
-
-    async def test_a_nature_of_suit_query(self) -> None:
-        """Can we query by nature of suit?"""
-        r = await self.async_client.get(
-            reverse("show_results"), {"q": 'suitNature:"copyright"'}
-        )
-        self.assertIn("Honda", r.content.decode())
-
-    async def test_citation_filtering(self) -> None:
-        """Can we find Documents by citation filtering?"""
-        r = await self.async_client.get(
-            reverse("show_results"), {"q": "*", "cited_lt": 7, "cited_gt": 5}
-        )
-        self.assertIn(
-            "Honda",
-            r.content.decode(),
-            msg="Did not get case back when filtering by citation count.",
-        )
-        r = await self.async_client.get(
-            "/", {"q": "*", "cited_lt": 100, "cited_gt": 80}
-        )
-        self.assertIn(
-            "had no results",
-            r.content.decode(),
-            msg="Got case back when filtering by crazy citation count.",
-        )
-
-    async def test_citation_ordering(self) -> None:
-        """Can the results be re-ordered by citation count?"""
-        r = await self.async_client.get(
-            reverse("show_results"), {"q": "*", "order_by": "citeCount desc"}
-        )
-        most_cited_name = "case name cluster 3"
-        less_cited_name = "Howard v. Honda"
-        self.assertTrue(
-            r.content.decode().index(most_cited_name)
-            < r.content.decode().index(less_cited_name),
-            msg="'%s' should come BEFORE '%s' when ordered by descending "
-            "citeCount." % (most_cited_name, less_cited_name),
-        )
-
-        r = await self.async_client.get(
-            "/", {"q": "*", "order_by": "citeCount asc"}
-        )
-        self.assertTrue(
-            r.content.decode().index(most_cited_name)
-            > r.content.decode().index(less_cited_name),
-            msg="'%s' should come AFTER '%s' when ordered by ascending "
-            "citeCount." % (most_cited_name, less_cited_name),
-        )
-
-    async def test_random_ordering(self) -> None:
-        """Can the results be ordered randomly?
-
-        This test is difficult since we can't check that things actually get
-        ordered randomly, but we can at least make sure the query succeeds.
-        """
-        r = await self.async_client.get(
-            reverse("show_results"), {"q": "*", "order_by": "random_123 desc"}
-        )
-        self.assertNotIn("an error", r.content.decode())
-
-    async def test_homepage(self) -> None:
-        """Is the homepage loaded when no GET parameters are provided?"""
-        response = await self.async_client.get(reverse("show_results"))
-        self.assertIn(
-            'id="homepage"',
-            response.content.decode(),
-            msg="Did not find the #homepage id when attempting to "
-            "load the homepage",
-        )
-
-    async def test_fail_gracefully(self) -> None:
-        """Do we fail gracefully when an invalid search is created?"""
-        response = await self.async_client.get(
-            reverse("show_results"), {"neutral_cite": "-"}
-        )
-        self.assertEqual(response.status_code, 200)
-        self.assertIn(
-            "an error",
-            response.content.decode(),
-            msg="Invalid search did not result in an error.",
-        )
-
-    async def test_issue_635_leading_zeros(self) -> None:
-        """Do queries with leading zeros work equal to ones without?"""
-        r = await self.async_client.get(
-            reverse("show_results"),
-            {"docket_number": "005", "stat_Errata": "on"},
-        )
-        expected = 1
-        self.assertEqual(expected, self.get_article_count(r))
-        r = await self.async_client.get(
-            reverse("show_results"),
-            {"docket_number": "5", "stat_Errata": "on"},
-        )
-        self.assertEqual(expected, self.get_article_count(r))
-
-    async def test_issue_1193_docket_numbers_as_phrase(self) -> None:
-        """Are docket numbers searched as a phrase?"""
-        # Search for the full docket number. Does it work?
-        r = await self.async_client.get(
-            reverse("show_results"),
-            {"docket_number": "docket number 1 005", "stat_Errata": "on"},
-        )
-        expected = 1
-        got = self.get_article_count(r)
-        self.assertEqual(
-            expected,
-            got,
-            "Didn't get the expected result count of '%s' for docket "
-            "phrase search. Got '%s' instead." % (expected, got),
-        )
-
-        # Twist up the docket numbers. Do we get no results?
-        r = await self.async_client.get(
-            reverse("show_results"),
-            {"docket_number": "docket 005 number", "stat_Errata": "on"},
-        )
-        expected = 0
-        self.assertEqual(
-            expected,
-            self.get_article_count(r),
-            "Got results for badly ordered docket number.",
-        )
-
-    async def test_issue_1296_abnormal_citation_type_queries(self) -> None:
-        """Does search work OK when there are supra, id, or unknown
-        citations in the query?
-        """
-        params = (
-            {"type": SEARCH_TYPES.OPINION, "q": "42 U.S.C. § ·1383a(a)(3)(A)"},
-            {"type": SEARCH_TYPES.OPINION, "q": "supra, at 22"},
-        )
-        for param in params:
-            r = await self.async_client.get(reverse("show_results"), param)
-            self.assertEqual(
-                r.status_code,
-                HTTP_200_OK,
-                msg=f"Didn't get good status code with params: {param}",
-            )
-
-    async def test_rendering_unicode_o_text(self) -> None:
-        """Does unicode HTML unicode is properly rendered in search results?"""
-        r = await self.async_client.get(
-            reverse("show_results"), {"q": "*", "case_name": "Washington"}
-        )
-        self.assertIn("Code, §", r.content.decode())
-
-    async def test_docket_number_proximity_query(self) -> None:
-        """Test docket_number proximity query, so that docket numbers like
-        1:21-cv-1234 can be matched by queries like: 21-1234
-        """
-
-        # Query 21-1234, return results for 1:21-bk-1234
-        search_params = {"type": SEARCH_TYPES.OPINION, "q": "21-1234"}
-        r = await self.async_client.get(reverse("show_results"), search_params)
-        actual = self.get_article_count(r)
-        self.assertEqual(actual, 1)
-        self.assertIn("Washington", r.content.decode())
-
-        # Query 1:21-cv-1234
-        search_params["q"] = "1:21-cv-1234"
-        r = await self.async_client.get(reverse("show_results"), search_params)
-        actual = self.get_article_count(r)
-        self.assertEqual(actual, 1)
-        self.assertIn("Washington", r.content.decode())
-
-        # docket_number box filter: 21-1234, return results for 1:21-bk-1234
-        search_params = {
-            "type": SEARCH_TYPES.OPINION,
-            "docket_number": "21-1234",
-        }
-        # Frontend
-        r = await self.async_client.get(
-            reverse("show_results"),
-            search_params,
-        )
-        actual = self.get_article_count(r)
-        expected = 1
-        self.assertEqual(actual, expected)
-        self.assertIn("Washington", r.content.decode())
-
-    async def test_docket_number_suffixes_query(self) -> None:
-        """Test docket_number with suffixes can be found."""
-
-        # Indexed: 1:21-cv-1234 -> Search: 1:21-cv-1234-ABC
-        # Frontend
-        search_params = {
-            "type": SEARCH_TYPES.OPINION,
-            "q": "1:21-cv-1234-ABC",
-        }
-        r = await self.async_client.get(reverse("show_results"), search_params)
-        actual = self.get_article_count(r)
-        self.assertEqual(actual, 1)
-        self.assertIn("Washington", r.content.decode())
-
-        # Other kind of formats can still be searched -> 123456
-        search_params = {
-            "type": SEARCH_TYPES.OPINION,
-            "q": "123456",
-        }
-        r = await self.async_client.get(
-            reverse("show_results"),
-            search_params,
-        )
-        actual = self.get_article_count(r)
-        expected = 1
-        self.assertEqual(actual, expected)
-        self.assertIn("Lorem", r.content.decode())
 
     def test_get_child_court_ids_for_parents(self) -> None:
         def compare_strings_regardless_order(str1, str2):
@@ -1042,316 +736,6 @@
         self.assertIn("Nevada", r.content.decode())
 
 
-@override_settings(
-    # MLT results should not be cached
-    RELATED_USE_CACHE=False,
-    # Default MLT settings limit the search space to minimize run time.
-    # These limitations are not needed on the small document collections during
-    # testing.
-    RELATED_MLT_MINTF=0,
-    RELATED_MLT_MAXQT=9999,
-    RELATED_MLT_MINWL=0,
-)
-class RelatedSearchTest(IndexedSolrTestCase):
-    def setUp(self) -> None:
-        # Do this in two steps to avoid triggering profile creation signal
-        admin = UserProfileWithParentsFactory.create(
-            user__username="admin",
-            user__password=make_password("password"),
-        )
-        admin.user.is_superuser = True
-        admin.user.is_staff = True
-        admin.user.save()
-
-        super().setUp()
-
-    async def test_more_like_this_opinion(self) -> None:
-        """Does the MoreLikeThis query return the correct number and order of
-        articles."""
-        seed_pk = self.opinion_1.pk  # Paul Debbas v. Franklin
-        expected_article_count = 3
-        expected_first_pk = self.opinion_cluster_2.pk  # Howard v. Honda
-        expected_second_pk = self.opinion_cluster_3.pk  # case name cluster 3
-
-        params = {
-            "type": "o",
-            "q": "related:%i" % seed_pk,
-        }
-
-        # disable all status filters (otherwise results do not match detail page)
-        params.update(
-            {f"stat_{v}": "on" for s, v in PRECEDENTIAL_STATUS.NAMES}
-        )
-
-        r = await self.async_client.get(reverse("show_results"), params)
-        self.assertEqual(r.status_code, HTTP_200_OK)
-
-        self.assertEqual(
-            expected_article_count, SearchTest.get_article_count(r)
-        )
-        self.assertTrue(
-            r.content.decode().index("/opinion/%i/" % expected_first_pk)
-            < r.content.decode().index("/opinion/%i/" % expected_second_pk),
-            msg="'Howard v. Honda' should come AFTER 'case name cluster 3'.",
-        )
-
-    async def test_more_like_this_opinion_detail_detail(self) -> None:
-        """MoreLikeThis query on opinion detail page with status filter"""
-        seed_pk = self.opinion_cluster_3.pk  # case name cluster 3
-
-        # Login as staff user (related items are by default disabled for guests)
-        self.assertTrue(
-            await sync_to_async(self.async_client.login)(
-                username="admin", password="password"
-            )
-        )
-
-        r = await self.async_client.get("/opinion/%i/asdf/" % seed_pk)
-        self.assertEqual(r.status_code, 200)
-
-        tree = html.fromstring(r.content.decode())
-
-        recomendations_actual = [
-            (a.get("href"), a.text_content().strip())
-            for a in tree.xpath("//*[@id='recommendations']/ul/li/a")
-        ]
-
-        recommendations_expected = [
-            (
-                f"/opinion/{self.opinion_cluster_1.pk}/{self.opinion_cluster_1.slug}/?",
-                "Debbas v. Franklin",
-            ),
-            (
-                f"/opinion/{self.opinion_cluster_1.pk}/{self.opinion_cluster_1.slug}/?",
-                "Debbas v. Franklin",
-            ),
-            (
-                f"/opinion/{self.opinion_cluster_1.pk}/{self.opinion_cluster_1.slug}/?",
-                "Debbas v. Franklin",
-            ),
-            (
-                f"/opinion/{self.opinion_cluster_1.pk}/{self.opinion_cluster_1.slug}/?",
-                "Debbas v. Franklin",
-            ),
-            (
-                f"/opinion/{self.opinion_cluster_2.pk}/{self.opinion_cluster_2.slug}/?",
-                "Howard v. Honda",
-            ),
-        ]
-
-        # Test if related opinion exist in expected order
-        self.assertEqual(
-            recommendations_expected,
-            recomendations_actual,
-            msg="Unexpected opinion recommendations.",
-        )
-
-        await sync_to_async(self.async_client.logout)()
-
-    @override_settings(RELATED_FILTER_BY_STATUS=None)
-    async def test_more_like_this_opinion_detail_no_filter(self) -> None:
-        """MoreLikeThis query on opinion detail page (without filter)"""
-        seed_pk = self.opinion_cluster_1.pk  # Paul Debbas v. Franklin
-
-        # Login as staff user (related items are by default disabled for guests)
-        self.assertTrue(
-            await sync_to_async(self.async_client.login)(
-                username="admin", password="password"
-            )
-        )
-
-        r = await self.async_client.get("/opinion/%i/asdf/" % seed_pk)
-        self.assertEqual(r.status_code, 200)
-
-        tree = html.fromstring(r.content.decode())
-
-        recomendations_actual = [
-            (a.get("href"), a.text_content().strip())
-            for a in tree.xpath("//*[@id='recommendations']/ul/li/a")
-        ]
-
-        recommendations_expected = [
-            (
-                f"/opinion/{self.opinion_cluster_2.pk}/{self.opinion_cluster_2.slug}/?",
-                "Howard v. Honda",
-            ),
-            (
-                f"/opinion/{self.opinion_cluster_2.pk}/{self.opinion_cluster_2.slug}/?",
-                "Howard v. Honda",
-            ),
-            (
-                f"/opinion/{self.opinion_cluster_2.pk}/{self.opinion_cluster_2.slug}/?",
-                "Howard v. Honda",
-            ),
-            (
-                f"/opinion/{self.opinion_cluster_2.pk}/{self.opinion_cluster_2.slug}/?",
-                "Howard v. Honda",
-            ),
-            (
-                f"/opinion/{self.opinion_cluster_3.pk}/{self.opinion_cluster_3.slug}/?",
-                "case name cluster 3",
-            ),
-        ]
-
-        # Test if related opinion exist in expected order
-        self.assertEqual(
-            recommendations_expected,
-            recomendations_actual,
-            msg="Unexpected opinion recommendations.",
-        )
-
-        await sync_to_async(self.async_client.logout)()
-
-
-class GroupedSearchTest(EmptySolrTestCase):
-    fixtures = ["opinions-issue-550.json"]
-
-    def setUp(self) -> None:
-        # Set up some handy variables
-        super().setUp()
-        args = [
-            "--type",
-            "search.Opinion",
-            "--solr-url",
-            f"{settings.SOLR_HOST}/solr/{self.core_name_opinion}",
-            "--update",
-            "--everything",
-            "--do-commit",
-            "--noinput",
-        ]
-        call_command("cl_update_index", *args)
-        self.factory = AsyncRequestFactory()
-
-    def test_grouped_queries(self) -> None:
-        """When we have a cluster with multiple opinions, do results get
-        grouped?
-        """
-        request = self.factory.get(reverse("show_results"), {"q": "Voutila"})
-        response = do_search(request.GET.copy())
-        result_count = response["results"].object_list.result.numFound
-        num_expected = 1
-        self.assertEqual(
-            result_count,
-            num_expected,
-            msg="Found %s items, but should have found %s if the items were "
-            "grouped properly." % (result_count, num_expected),
-        )
-
-
-class FeedTest(IndexedSolrTestCase):
-    async def test_jurisdiction_feed(self) -> None:
-        """Can we simply load the jurisdiction feed?"""
-        response = await self.async_client.get(
-            reverse("jurisdiction_feed", kwargs={"court": "test"})
-        )
-        self.assertEqual(
-            200,
-            response.status_code,
-            msg="Did not get 200 OK status code for jurisdiction feed",
-        )
-        xml_tree = etree.fromstring(response.content)
-        node_tests = (
-            ("//a:feed/a:entry", 5),
-            ("//a:feed/a:entry/a:title", 5),
-        )
-        for test, expected_count in node_tests:
-            actual_count = len(
-                xml_tree.xpath(
-                    test, namespaces={"a": "http://www.w3.org/2005/Atom"}
-                )
-            )
-            self.assertEqual(
-                actual_count,
-                expected_count,
-                msg="Did not find %s node(s) with XPath query: %s. "
-                "Instead found: %s" % (expected_count, test, actual_count),
-            )
-
-
-@override_settings(
-    MEDIA_ROOT=os.path.join(settings.INSTALL_ROOT, "cl/assets/media/test/")
-)
-class JurisdictionFeedTest(TestCase):
-    def setUp(self) -> None:
-        self.good_item = {
-            "title": "Opinion Title",
-            "court": "SCOTUS",
-            "absolute_url": "http://absolute_url",
-            "caseName": "Case Name",
-            "status": "Precedential",
-            "dateFiled": date(2015, 12, 25),
-            "local_path": "txt/2015/12/28/opinion_text.txt",
-        }
-        self.zero_item = self.good_item.copy()
-        self.zero_item.update(
-            {"local_path": "txt/2015/12/28/opinion_text_bad.junk"}
-        )
-        self.bad_item = self.good_item.copy()
-        self.bad_item.update(
-            {"local_path": "asdfasdfasdfasdfasdfasdfasdfasdfasdjkfasdf"}
-        )
-        self.pdf_item = self.good_item.copy()
-        self.pdf_item.update(
-            {
-                "local_path": "pdf/2013/06/12/"
-                + "in_re_motion_for_consent_to_disclosure_of_court_records.pdf"
-            }
-        )
-        self.null_item = self.good_item.copy()
-        self.null_item.update({"local_path": None})
-        self.feed = JurisdictionFeed()
-        super().setUp()
-
-    def test_item_enclosure_mime_type(self) -> None:
-        """Does the mime type detection work correctly?"""
-        self.assertEqual(
-            self.feed.item_enclosure_mime_type(self.good_item), "text/plain"
-        )
-
-    def test_item_enclosure_mime_type_handles_bogus_files(self) -> None:
-        """
-        Does the mime type detection safely return a good default value when
-        given a file it can't detect the mime type for?
-        """
-        self.assertEqual(
-            self.feed.item_enclosure_mime_type(self.zero_item),
-            "application/octet-stream",
-        )
-        self.assertEqual(
-            self.feed.item_enclosure_mime_type(self.bad_item),
-            "application/octet-stream",
-        )
-
-    def test_feed_renders_with_item_without_file_path(self) -> None:
-        """
-        For Opinions without local_path attributes (that is they don't have a
-        corresponding original PDF/txt/doc file) can we render the feed without
-        the enclosures
-        """
-        fake_results = [self.null_item]
-
-        class FakeFeed(JurisdictionFeed):
-            link = "http://localhost"
-
-            def items(self, obj):
-                return fake_results
-
-        court = Court.objects.get(pk="test")
-        request = HttpRequest()
-        request.user = AnonymousUser()
-        request.path = "/feed"
-        try:
-            feed = FakeFeed().get_feed(court, request)
-            xml = feed.writeString("utf-8")
-            self.assertIn(
-                'feed xml:lang="en-us" xmlns="http://www.w3.org/2005/Atom',
-                xml,
-            )
-        except Exception as e:
-            self.fail(f"Could not call get_feed(): {e}")
-
-
->>>>>>> 79008bd4
 class PagerankTest(TestCase):
     fixtures = ["test_objects_search.json", "judge_judy.json"]
 

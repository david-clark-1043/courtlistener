import datetime
import io
import operator
import os
import time
from datetime import date
from functools import reduce
from pathlib import Path
from unittest import mock

import pytz
from dateutil.tz import tzoffset, tzutc
from django.conf import settings
from django.contrib.auth.hashers import make_password
from django.contrib.auth.models import AnonymousUser
from django.core.cache import cache
from django.core.exceptions import ValidationError
from django.core.files.base import ContentFile
from django.core.management import call_command
from django.db import IntegrityError, transaction
from django.http import HttpRequest
from django.test import RequestFactory, override_settings
from django.test.utils import captured_stderr
from django.urls import reverse
from elasticsearch_dsl import Q, connections
from factory import RelatedFactory
from lxml import etree, html
from rest_framework.status import HTTP_200_OK
from selenium.webdriver.common.by import By
from selenium.webdriver.support import expected_conditions as EC
from selenium.webdriver.support.wait import WebDriverWait
from timeout_decorator import timeout_decorator

from cl.alerts.send_alerts import percolate_document
from cl.audio.factories import AudioFactory
from cl.audio.models import Audio
from cl.lib.elasticsearch_utils import (
    build_daterange_query,
    build_es_filters,
    build_es_main_query,
    build_fulltext_query,
    build_sort_results,
    build_term_query,
    group_search_results,
)
from cl.lib.redis_utils import make_redis_interface
from cl.lib.search_utils import cleanup_main_query, make_fq
from cl.lib.storage import clobbering_get_name
from cl.lib.test_helpers import (
    AudioESTestCase,
    AudioTestCase,
    EmptySolrTestCase,
    ESTestCaseMixin,
    IndexedSolrTestCase,
    SolrTestCase,
)
from cl.recap.constants import COURT_TIMEZONES
from cl.recap.factories import DocketEntriesDataFactory, DocketEntryDataFactory
from cl.recap.mergers import add_docket_entries
from cl.scrapers.factories import PACERFreeDocumentLogFactory
from cl.search.documents import AudioDocument, ParentheticalGroupDocument
from cl.search.factories import (
    CitationWithParentsFactory,
    CourtFactory,
    DocketEntryWithParentsFactory,
    DocketFactory,
    OpinionClusterFactory,
    OpinionClusterFactoryWithChildrenAndParents,
    OpinionsCitedWithParentsFactory,
    OpinionWithChildrenFactory,
    OpinionWithParentsFactory,
    ParentheticalFactory,
    ParentheticalGroupFactory,
    RECAPDocumentFactory,
)
from cl.search.feeds import JurisdictionFeed
from cl.search.management.commands.cl_calculate_pagerank import Command
from cl.search.models import (
    PRECEDENTIAL_STATUS,
    SEARCH_TYPES,
    Citation,
    Court,
    Docket,
    DocketEntry,
    Opinion,
    OpinionCluster,
    RECAPDocument,
    sort_cites,
)
from cl.search.tasks import add_docket_to_solr_by_rds
from cl.search.views import do_search
from cl.tests.base import SELENIUM_TIMEOUT, BaseSeleniumTest
from cl.tests.cases import TestCase
from cl.tests.utils import get_with_wait
from cl.users.factories import UserProfileWithParentsFactory


class UpdateIndexCommandTest(SolrTestCase):
    args = [
        "--type",
        "search.Opinion",
        "--noinput",
    ]

    def _get_result_count(self, results):
        return results.result.numFound

    def test_updating_all_opinions(self) -> None:
        """If we have items in the DB, can we add/delete them to/from Solr?

        This tests is rather long because we need to test adding and deleting,
        and it's hard to setup/dismantle the indexes before/after every test.
        """

        # First, we add everything to Solr.
        args = list(self.args)  # Make a copy of the list.
        args.extend(
            [
                "--solr-url",
                f"{settings.SOLR_HOST}/solr/{self.core_name_opinion}",
                "--update",
                "--everything",
                "--do-commit",
            ]
        )
        call_command("cl_update_index", *args)
        results = self.si_opinion.query("*").execute()
        actual_count = self._get_result_count(results)
        self.assertEqual(
            actual_count,
            self.expected_num_results_opinion,
            msg="Did not get expected number of results.\n"
            "\tGot:\t%s\n\tExpected:\t %s"
            % (
                actual_count,
                self.expected_num_results_opinion,
            ),
        )

        # Check a simple citation query
        results = self.si_opinion.query(cites=3).execute()
        actual_count = self._get_result_count(results)
        expected_citation_count = 2
        self.assertEqual(
            actual_count,
            expected_citation_count,
            msg="Did not get the expected number of citation counts.\n"
            "\tGot:\t %s\n\tExpected:\t%s"
            % (actual_count, expected_citation_count),
        )

        # Next, we delete everything from Solr
        args = list(self.args)  # Make a copy of the list.
        args.extend(
            [
                "--solr-url",
                f"{settings.SOLR_HOST}/solr/{self.core_name_opinion}",
                "--delete",
                "--everything",
                "--do-commit",
            ]
        )
        call_command("cl_update_index", *args)
        results = self.si_opinion.query("*").execute()
        actual_count = self._get_result_count(results)
        expected_citation_count = 0
        self.assertEqual(
            actual_count,
            expected_citation_count,
            msg="Did not get the expected number of counts in empty index.\n"
            "\tGot:\t %s\n\tExpected:\t%s"
            % (actual_count, expected_citation_count),
        )

        # Add things back, but do it by ID
        args = list(self.args)  # Make a copy of the list.
        args.extend(
            [
                "--solr-url",
                f"{settings.SOLR_HOST}/solr/{self.core_name_opinion}",
                "--update",
                "--items",
                "1",
                "2",
                "3",
                "--do-commit",
            ]
        )
        call_command("cl_update_index", *args)
        results = self.si_opinion.query("*").execute()
        actual_count = self._get_result_count(results)
        expected_citation_count = 3
        self.assertEqual(
            actual_count,
            expected_citation_count,
            msg="Did not get the expected number of citation counts.\n"
            "\tGot:\t %s\n\tExpected:\t%s"
            % (actual_count, expected_citation_count),
        )


class ModelTest(TestCase):
    fixtures = ["test_court.json"]

    def setUp(self) -> None:
        self.docket = Docket.objects.create(
            case_name="Blah", court_id="test", source=Docket.DEFAULT
        )
        self.oc = OpinionCluster.objects.create(
            case_name="Blah", docket=self.docket, date_filed=date(2010, 1, 1)
        )
        self.o = Opinion.objects.create(cluster=self.oc, type="Lead Opinion")
        self.c = Citation.objects.create(
            cluster=self.oc,
            volume=22,
            reporter="U.S.",
            page=44,
            type=Citation.FEDERAL,
        )

    def tearDown(self) -> None:
        self.docket.delete()
        self.oc.delete()
        self.o.delete()
        self.c.delete()

    @mock.patch(
        "cl.lib.storage.get_name_by_incrementing",
        side_effect=clobbering_get_name,
    )
    def test_save_old_opinion(self, mock) -> None:
        """Can we save opinions older than 1900?"""
        docket = Docket(
            case_name="Blah", court_id="test", source=Docket.DEFAULT
        )
        docket.save()
        self.oc.date_filed = date(1899, 1, 1)
        self.oc.save()

        try:
            cf = ContentFile(io.BytesIO(b"blah").read())
            self.o.file_with_date = date(1899, 1, 1)
            self.o.local_path.save("file_name.pdf", cf, save=False)
            self.o.save(index=False)
        except ValueError as e:
            raise ValueError(
                "Unable to save a case older than 1900. Did you "
                "try to use `strftime`...again?"
            )

    def test_custom_manager_simple_filters(self) -> None:
        """Do simple queries on our custom manager work?"""
        expected_count = 1
        cluster_count = OpinionCluster.objects.filter(
            citation="22 U.S. 44"
        ).count()
        self.assertEqual(cluster_count, expected_count)

        expected_count = 0
        cluster_count = OpinionCluster.objects.filter(
            docket__case_name="Wrong case name"
        ).count()
        self.assertEqual(cluster_count, expected_count)

    def test_custom_manager_kwargs_filter(self) -> None:
        """Can we do filters that involve additional kwargs?"""
        expected_count = 1
        cluster_count = OpinionCluster.objects.filter(
            citation="22 U.S. 44", docket__case_name="Blah"
        ).count()
        self.assertEqual(cluster_count, expected_count)

    def test_custom_manager_chained_filter(self) -> None:
        """Do chained filters work?"""
        expected_count = 1
        cluster_count = (
            OpinionCluster.objects.filter(citation="22 U.S. 44")
            .exclude(
                # Note this doesn't actually exclude anything,
                # but it helps ensure chaining is working.
                docket__case_name="Not the right case name",
            )
            .count()
        )
        self.assertEqual(cluster_count, expected_count)

        cluster_count = (
            OpinionCluster.objects.filter(citation="22 U.S. 44")
            .filter(docket__case_name="Blah")
            .count()
        )
        self.assertEqual(cluster_count, expected_count)


class DocketValidationTest(TestCase):
    @classmethod
    def setUpTestData(cls):
        cls.court = CourtFactory(id="canb", jurisdiction="FB")
        cls.court_appellate = CourtFactory(id="ca1", jurisdiction="F")

    def tearDown(self) -> None:
        Docket.objects.all().delete()

    def test_creating_a_recap_docket_with_blanks(self) -> None:
        """Are blank values denied?"""
        with self.assertRaises(ValidationError):
            Docket.objects.create(source=Docket.RECAP)

    def test_creating_a_recap_docket_with_pacer_case_id_blank(self) -> None:
        """Is blank pacer_case_id denied in not appellate dockets?"""
        with self.assertRaises(ValidationError):
            Docket.objects.create(
                source=Docket.RECAP, court=self.court, docket_number="12-1233"
            )

        appellate = Docket.objects.create(
            source=Docket.RECAP,
            court=self.court_appellate,
            docket_number="12-1234",
        )
        self.assertEqual(appellate.docket_number, "12-1234")

    def test_creating_a_recap_docket_with_docket_number_blank(self) -> None:
        """Is blank docket_number denied?"""
        with self.assertRaises(ValidationError):
            Docket.objects.create(
                source=Docket.RECAP, court=self.court, pacer_case_id="1234"
            )
        with self.assertRaises(ValidationError):
            Docket.objects.create(
                source=Docket.RECAP,
                court=self.court_appellate,
                pacer_case_id="1234",
            )

    def test_cannot_create_duplicate(self) -> None:
        """Do duplicate values throw an error?"""
        Docket.objects.create(
            source=Docket.RECAP,
            docket_number="asdf",
            pacer_case_id="asdf",
            court_id=self.court.pk,
        )
        with transaction.atomic():
            with self.assertRaises(IntegrityError):
                Docket.objects.create(
                    source=Docket.RECAP_AND_SCRAPER,
                    docket_number="asdf",
                    pacer_case_id="asdf",
                    court_id=self.court.pk,
                )


class IndexingTest(EmptySolrTestCase):
    """Are things indexed properly?"""

    fixtures = ["test_court.json"]

    def test_issue_729_url_coalescing(self) -> None:
        """Are URL's coalesced properly?"""
        # Save a docket to the backend using coalescing

        test_dir = (
            Path(settings.INSTALL_ROOT)
            / "cl"
            / "assets"
            / "media"
            / "test"
            / "search"
        )
        self.att_filename = "fake_document.html"
        fake_path = os.path.join(test_dir, self.att_filename)

        d = Docket.objects.create(
            source=Docket.RECAP,
            docket_number="asdf",
            pacer_case_id="asdf",
            court_id="test",
        )
        de = DocketEntry.objects.create(docket=d, entry_number=1)
        rd1 = RECAPDocument.objects.create(
            docket_entry=de,
            document_type=RECAPDocument.PACER_DOCUMENT,
            document_number="1",
            pacer_doc_id="1",
            filepath_local=fake_path,
        )
        rd2 = RECAPDocument.objects.create(
            docket_entry=de,
            document_type=RECAPDocument.ATTACHMENT,
            document_number="1",
            attachment_number=1,
            pacer_doc_id="2",
            filepath_local=fake_path,
        )
        # Do the absolute URLs differ when pulled from the DB?
        self.assertNotEqual(rd1.get_absolute_url(), rd2.get_absolute_url())

        add_docket_to_solr_by_rds([rd1.pk, rd2.pk], force_commit=True)

        # Do the absolute URLs differ when pulled from Solr?
        r1 = self.si_recap.get(rd1.pk)
        r2 = self.si_recap.get(rd2.pk)
        self.assertNotEqual(
            r1.result.docs[0]["absolute_url"],
            r2.result.docs[0]["absolute_url"],
        )
        Docket.objects.all().delete()
        DocketEntry.objects.all().delete()
        RECAPDocument.objects.all().delete()


class AdvancedTest(IndexedSolrTestCase):
    """
    Advanced query techniques
    """

    fixtures = ["test_objects_search.json", "judge_judy.json"]

    @classmethod
    def setUpTestData(cls):
        cls.court = CourtFactory(id="canb", jurisdiction="FB")
        cls.de = DocketEntryWithParentsFactory(
            docket=DocketFactory(
                court=cls.court, case_name="SUBPOENAS SERVED ON"
            ),
            description="MOTION for Leave to File Amicus Curiae august",
        )
        cls.rd = RECAPDocumentFactory(
            docket_entry=cls.de, description="Leave to File"
        )

        cls.de_1 = DocketEntryWithParentsFactory(
            docket=DocketFactory(
                court=cls.court, case_name="SUBPOENAS SERVED OFF"
            ),
            description="MOTION for Leave to File Amicus Curiae september",
        )
        cls.rd_1 = RECAPDocumentFactory(
            docket_entry=cls.de_1, description="Leave to File"
        )

    def test_a_intersection_query(self) -> None:
        """Does AND queries work"""
        r = self.client.get(reverse("show_results"), {"q": "Howard AND Honda"})
        self.assertIn("Howard", r.content.decode())
        self.assertIn("Honda", r.content.decode())
        self.assertIn("1 Opinion", r.content.decode())

    def test_a_union_query(self) -> None:
        """Does OR queries work"""
        r = self.client.get(
            reverse("show_results"), {"q": "Howard OR Lissner"}
        )
        self.assertIn("Howard", r.content.decode())
        self.assertIn("Lissner", r.content.decode())
        self.assertIn("2 Opinions", r.content.decode())

    def test_query_negation(self) -> None:
        """Does negation query work"""
        r = self.client.get(reverse("show_results"), {"q": "Howard"})
        self.assertIn("Howard", r.content.decode())
        self.assertIn("1 Opinion", r.content.decode())

        r = self.client.get(reverse("show_results"), {"q": "Howard NOT Honda"})
        self.assertIn("had no results", r.content.decode())

        r = self.client.get(reverse("show_results"), {"q": "Howard !Honda"})
        self.assertIn("had no results", r.content.decode())

        r = self.client.get(reverse("show_results"), {"q": "Howard -Honda"})
        self.assertIn("had no results", r.content.decode())

    def test_query_phrase(self) -> None:
        """Can we query by phrase"""
        r = self.client.get(
            reverse("show_results"), {"q": '"Harvey Howard v. Antonin Honda"'}
        )
        self.assertIn("Harvey Howard", r.content.decode())
        self.assertIn("1 Opinion", r.content.decode())

        r = self.client.get(
            reverse("show_results"), {"q": '"Antonin Honda v. Harvey Howard"'}
        )
        self.assertIn("had no results", r.content.decode())

    def test_query_grouped_and_sub_queries(self) -> None:
        """Does grouped and sub queries work"""
        r = self.client.get(
            reverse("show_results"), {"q": "(Lissner OR Honda) AND Howard"}
        )
        self.assertIn("Howard", r.content.decode())
        self.assertIn("Honda", r.content.decode())
        self.assertIn("Lissner", r.content.decode())
        self.assertIn("1 Opinion", r.content.decode())

    def test_query_fielded(self) -> None:
        """Does fielded queries work"""
        r = self.client.get(
            reverse("show_results"), {"q": "status:precedential"}
        )
        self.assertIn("docket number 2", r.content.decode())
        self.assertIn("docket number 3", r.content.decode())
        self.assertIn("2 Opinions", r.content.decode())

    def test_a_wildcard_query(self) -> None:
        """Does a wildcard query work"""
        r = self.client.get(reverse("show_results"), {"q": "Ho*"})
        self.assertIn("Howard", r.content.decode())
        self.assertIn("Honda", r.content.decode())
        self.assertIn("1 Opinion", r.content.decode())

        r = self.client.get(reverse("show_results"), {"q": "?owa*"})
        self.assertIn("docket number 2", r.content.decode())
        self.assertIn("1 Opinion", r.content.decode())

    def test_a_fuzzy_query(self) -> None:
        """Does a fuzzy query work"""
        r = self.client.get(reverse("show_results"), {"q": "ond~"})
        self.assertIn("docket number 2", r.content.decode())
        self.assertIn("docket number 3", r.content.decode())
        self.assertIn("2 Opinions", r.content.decode())

    def test_proximity_query(self) -> None:
        """Does a proximity query work"""
        r = self.client.get(
            reverse("show_results"), {"q": "'Testing Court'~3"}
        )
        self.assertIn("docket number 2", r.content.decode())
        self.assertIn("1 Opinion", r.content.decode())

    def test_range_query(self) -> None:
        """Does a range query work"""
        r = self.client.get(
            reverse("show_results"), {"q": "citation:([22 TO 33])"}
        )
        self.assertIn("docket number 2", r.content.decode())
        self.assertIn("docket number 3", r.content.decode())
        self.assertIn("2 Opinions", r.content.decode())

    def test_date_query(self) -> None:
        """Does a date query work"""
        r = self.client.get(
            reverse("show_results"),
            {"q": "dateFiled:[2015-01-01T00:00:00Z TO 2015-12-31T00:00:00Z]"},
        )
        self.assertIn("docket number 3", r.content.decode())
        self.assertIn("1 Opinion", r.content.decode())

        r = self.client.get(
            reverse("show_results"),
            {"q": "dateFiled:[1895-01-01T00:00:00Z TO 2015-12-31T00:00:00Z]"},
        )
        self.assertIn("docket number 2", r.content.decode())
        self.assertIn("docket number 3", r.content.decode())
        self.assertIn("2 Opinions", r.content.decode())

    def test_make_fq(self) -> None:
        """Test make_fq method, checks query formatted is correctly performed."""
        args = (
            {
                "q": "",
                "description": '"leave to file" AND amicus',
            },
            "description",
            "description",
        )
        fq = make_fq(*args)
        self.assertEqual(fq, 'description:("leave to file" AND amicus)')

        args[0]["description"] = '"leave to file" curie'
        fq = make_fq(*args)
        self.assertEqual(fq, 'description:("leave to file" AND curie)')

        args[0]["description"] = '"leave to file" AND "amicus curie"'
        fq = make_fq(*args)
        self.assertEqual(
            fq, 'description:("leave to file" AND "amicus curie")'
        )

        args[0][
            "description"
        ] = '"leave to file" AND "amicus curie" "by august"'
        fq = make_fq(*args)
        self.assertEqual(
            fq,
            'description:("leave to file" AND "amicus curie" AND "by august")',
        )

        args[0][
            "description"
        ] = '"leave to file" AND "amicus curie" OR "by august"'
        fq = make_fq(*args)
        self.assertEqual(
            fq,
            'description:("leave to file" AND "amicus curie" OR "by august")',
        )
        args[0][
            "description"
        ] = '"leave to file" NOT "amicus curie" OR "by august"'
        fq = make_fq(*args)
        self.assertEqual(
            fq,
            'description:("leave to file" NOT "amicus curie" OR "by august")',
        )

        args[0]["description"] = '"leave to file amicus curie"'
        fq = make_fq(*args)
        self.assertEqual(fq, 'description:("leave to file amicus curie")')

        args[0]["description"] = "leave to file AND amicus curie"
        fq = make_fq(*args)
        self.assertEqual(
            fq, "description:(leave AND to AND file AND amicus AND curie)"
        )

    def test_phrase_plus_conjunction_search(self) -> None:
        """Confirm phrase + conjunction search works properly"""

        add_docket_to_solr_by_rds([self.rd.pk], force_commit=True)
        add_docket_to_solr_by_rds([self.rd_1.pk], force_commit=True)
        params = {
            "q": "",
            "description": '"leave to file" AND amicus',
            "type": SEARCH_TYPES.RECAP,
        }
        r = self.client.get(
            reverse("show_results"),
            params,
        )
        self.assertIn("2 Cases", r.content.decode())
        self.assertIn("SUBPOENAS SERVED ON", r.content.decode())

        params["description"] = '"leave to file" amicus'
        r = self.client.get(
            reverse("show_results"),
            params,
        )
        self.assertIn("2 Cases", r.content.decode())
        self.assertIn("SUBPOENAS SERVED ON", r.content.decode())

        params["description"] = '"leave to file" AND "amicus"'
        r = self.client.get(
            reverse("show_results"),
            params,
        )
        self.assertIn("2 Cases", r.content.decode())
        self.assertIn("SUBPOENAS SERVED ON", r.content.decode())

        params[
            "description"
        ] = '"leave to file" AND "amicus" "Curiae september"'
        r = self.client.get(
            reverse("show_results"),
            params,
        )
        self.assertIn("1 Case", r.content.decode())
        self.assertIn("SUBPOENAS SERVED OFF", r.content.decode())


class SearchTest(IndexedSolrTestCase):
    @classmethod
    def setUpTestData(cls):
        cls.court = CourtFactory(id="canb", jurisdiction="FB")
        OpinionClusterFactoryWithChildrenAndParents(
            case_name="Strickland v. Washington.",
            case_name_full="Strickland v. Washington.",
            docket=DocketFactory(
                court=cls.court, docket_number="1:21-cv-1234"
            ),
            sub_opinions=RelatedFactory(
                OpinionWithChildrenFactory,
                factory_related_name="cluster",
                html_columbia="<p>Code, &#167; 1-815</p>",
            ),
            precedential_status=PRECEDENTIAL_STATUS.PUBLISHED,
        )
        OpinionClusterFactoryWithChildrenAndParents(
            case_name="Strickland v. Lorem.",
            docket=DocketFactory(court=cls.court, docket_number="123456"),
            precedential_status=PRECEDENTIAL_STATUS.PUBLISHED,
        )

    @staticmethod
    def get_article_count(r):
        """Get the article count in a query response"""
        return len(html.fromstring(r.content.decode()).xpath("//article"))

    def test_a_simple_text_query(self) -> None:
        """Does typing into the main query box work?"""
        r = self.client.get(reverse("show_results"), {"q": "supreme"})
        self.assertIn("Honda", r.content.decode())
        self.assertIn("1 Opinion", r.content.decode())

    def test_a_case_name_query(self) -> None:
        """Does querying by case name work?"""
        r = self.client.get(
            reverse("show_results"), {"q": "*", "case_name": "honda"}
        )
        self.assertIn("Honda", r.content.decode())

    def test_a_query_with_white_space_only(self) -> None:
        """Does everything work when whitespace is in various fields?"""
        r = self.client.get(
            reverse("show_results"), {"q": " ", "judge": " ", "case_name": " "}
        )
        self.assertIn("Honda", r.content.decode())
        self.assertNotIn("an error", r.content.decode())

    def test_a_query_with_a_date(self) -> None:
        """Does querying by date work?"""
        response = self.client.get(
            reverse("show_results"),
            {"q": "*", "filed_after": "1895-06", "filed_before": "1896-01"},
        )
        text = response.content.decode()
        print(text)
        self.assertIn("Honda", response.content.decode())

    def test_faceted_queries(self) -> None:
        """Does querying in a given court return the document? Does querying
        the wrong facets exclude it?
        """
        r = self.client.get(
            reverse("show_results"), {"q": "*", "court_test": "on"}
        )
        self.assertIn("Honda", r.content.decode())
        r = self.client.get(
            reverse("show_results"), {"q": "*", "stat_Errata": "on"}
        )
        self.assertNotIn("Honda", r.content.decode())
        self.assertIn("Debbas", r.content.decode())

    def test_a_docket_number_query(self) -> None:
        """Can we query by docket number?"""
        r = self.client.get(
            reverse("show_results"), {"q": "*", "docket_number": "2"}
        )
        self.assertIn(
            "Honda", r.content.decode(), "Result not found by docket number!"
        )

    def test_a_west_citation_query(self) -> None:
        """Can we query by citation number?"""
        get_dicts = [{"q": "*", "citation": "33"}, {"q": "citation:33"}]
        for get_dict in get_dicts:
            r = self.client.get(reverse("show_results"), get_dict)
            self.assertIn("Honda", r.content.decode())

    def test_a_neutral_citation_query(self) -> None:
        """Can we query by neutral citation numbers?"""
        r = self.client.get(
            reverse("show_results"), {"q": "*", "neutral_cite": "22"}
        )
        self.assertIn("Honda", r.content.decode())

    def test_a_query_with_a_old_date(self) -> None:
        """Do we have any recurrent issues with old dates and strftime (issue
        220)?"""
        r = self.client.get(
            reverse("show_results"), {"q": "*", "filed_after": "1890"}
        )
        self.assertEqual(200, r.status_code)

    def test_a_judge_query(self) -> None:
        """Can we query by judge name?"""
        r = self.client.get(
            reverse("show_results"), {"q": "*", "judge": "david"}
        )
        self.assertIn("Honda", r.content.decode())
        r = self.client.get(reverse("show_results"), {"q": "judge:david"})
        self.assertIn("Honda", r.content.decode())

    def test_a_nature_of_suit_query(self) -> None:
        """Can we query by nature of suit?"""
        r = self.client.get(
            reverse("show_results"), {"q": 'suitNature:"copyright"'}
        )
        self.assertIn("Honda", r.content.decode())

    def test_citation_filtering(self) -> None:
        """Can we find Documents by citation filtering?"""
        r = self.client.get(
            reverse("show_results"), {"q": "*", "cited_lt": 7, "cited_gt": 5}
        )
        self.assertIn(
            "Honda",
            r.content.decode(),
            msg="Did not get case back when filtering by citation count.",
        )
        r = self.client.get("/", {"q": "*", "cited_lt": 100, "cited_gt": 80})
        self.assertIn(
            "had no results",
            r.content.decode(),
            msg="Got case back when filtering by crazy citation count.",
        )

    def test_citation_ordering(self) -> None:
        """Can the results be re-ordered by citation count?"""
        r = self.client.get(
            reverse("show_results"), {"q": "*", "order_by": "citeCount desc"}
        )
        most_cited_name = "case name cluster 3"
        less_cited_name = "Howard v. Honda"
        self.assertTrue(
            r.content.decode().index(most_cited_name)
            < r.content.decode().index(less_cited_name),
            msg="'%s' should come BEFORE '%s' when ordered by descending "
            "citeCount." % (most_cited_name, less_cited_name),
        )

        r = self.client.get("/", {"q": "*", "order_by": "citeCount asc"})
        self.assertTrue(
            r.content.decode().index(most_cited_name)
            > r.content.decode().index(less_cited_name),
            msg="'%s' should come AFTER '%s' when ordered by ascending "
            "citeCount." % (most_cited_name, less_cited_name),
        )

    def test_random_ordering(self) -> None:
        """Can the results be ordered randomly?

        This test is difficult since we can't check that things actually get
        ordered randomly, but we can at least make sure the query succeeds.
        """
        r = self.client.get(
            reverse("show_results"), {"q": "*", "order_by": "random_123 desc"}
        )
        self.assertNotIn("an error", r.content.decode())

    def test_homepage(self) -> None:
        """Is the homepage loaded when no GET parameters are provided?"""
        response = self.client.get(reverse("show_results"))
        self.assertIn(
            'id="homepage"',
            response.content.decode(),
            msg="Did not find the #homepage id when attempting to "
            "load the homepage",
        )

    def test_fail_gracefully(self) -> None:
        """Do we fail gracefully when an invalid search is created?"""
        response = self.client.get(
            reverse("show_results"), {"neutral_cite": "-"}
        )
        self.assertEqual(response.status_code, 200)
        self.assertIn(
            "an error",
            response.content.decode(),
            msg="Invalid search did not result in an error.",
        )

    def test_issue_635_leading_zeros(self) -> None:
        """Do queries with leading zeros work equal to ones without?"""
        r = self.client.get(
            reverse("show_results"),
            {"docket_number": "005", "stat_Errata": "on"},
        )
        expected = 1
        self.assertEqual(expected, self.get_article_count(r))
        r = self.client.get(
            reverse("show_results"),
            {"docket_number": "5", "stat_Errata": "on"},
        )
        self.assertEqual(expected, self.get_article_count(r))

    def test_issue_1193_docket_numbers_as_phrase(self) -> None:
        """Are docket numbers searched as a phrase?"""
        # Search for the full docket number. Does it work?
        r = self.client.get(
            reverse("show_results"),
            {"docket_number": "docket number 1 005", "stat_Errata": "on"},
        )
        expected = 1
        got = self.get_article_count(r)
        self.assertEqual(
            expected,
            got,
            "Didn't get the expected result count of '%s' for docket "
            "phrase search. Got '%s' instead." % (expected, got),
        )

        # Twist up the docket numbers. Do we get no results?
        r = self.client.get(
            reverse("show_results"),
            {"docket_number": "docket 005 number", "stat_Errata": "on"},
        )
        expected = 0
        self.assertEqual(
            expected,
            self.get_article_count(r),
            "Got results for badly ordered docket number.",
        )

    def test_issue_727_doc_att_numbers(self) -> None:
        """Can we send integers to the document number and attachment number
        fields?
        """
        r = self.client.get(
            reverse("show_results"),
            {"type": SEARCH_TYPES.RECAP, "document_number": "1"},
        )
        self.assertEqual(r.status_code, HTTP_200_OK)
        r = self.client.get(
            reverse("show_results"),
            {"type": SEARCH_TYPES.RECAP, "attachment_number": "1"},
        )
        self.assertEqual(r.status_code, HTTP_200_OK)

    def test_issue_1296_abnormal_citation_type_queries(self) -> None:
        """Does search work OK when there are supra, id, or non-opinion
        citations in the query?
        """
        params = (
            {"type": SEARCH_TYPES.OPINION, "q": "42 U.S.C. § ·1383a(a)(3)(A)"},
            {"type": SEARCH_TYPES.OPINION, "q": "supra, at 22"},
        )
        for param in params:
            r = self.client.get(reverse("show_results"), param)
            self.assertEqual(
                r.status_code,
                HTTP_200_OK,
                msg=f"Didn't get good status code with params: {param}",
            )

    def test_rendering_unicode_o_text(self) -> None:
        """Does unicode HTML unicode is properly rendered in search results?"""
        r = self.client.get(
            reverse("show_results"), {"q": "*", "case_name": "Washington"}
        )
        self.assertIn("Code, §", r.content.decode())

    def test_docket_number_proximity_query(self) -> None:
        """Test docket_number proximity query, so that docket numbers like
        1:21-cv-1234 can be matched by queries like: 21-1234
        """

        # Query 21-1234, return results for 1:21-bk-1234
        search_params = {"type": SEARCH_TYPES.OPINION, "q": "21-1234"}
        r = self.client.get(reverse("show_results"), search_params)
        actual = self.get_article_count(r)
        self.assertEqual(actual, 1)
        self.assertIn("Washington", r.content.decode())

        # Query 1:21-cv-1234
        search_params["q"] = "1:21-cv-1234"
        r = self.client.get(reverse("show_results"), search_params)
        actual = self.get_article_count(r)
        self.assertEqual(actual, 1)
        self.assertIn("Washington", r.content.decode())

        # docket_number box filter: 21-1234, return results for 1:21-bk-1234
        search_params = {
            "type": SEARCH_TYPES.OPINION,
            "docket_number": f"21-1234",
        }
        # Frontend
        r = self.client.get(
            reverse("show_results"),
            search_params,
        )
        actual = self.get_article_count(r)
        expected = 1
        self.assertEqual(actual, expected)
        self.assertIn("Washington", r.content.decode())

    def test_docket_number_suffixes_query(self) -> None:
        """Test docket_number with suffixes can be found."""

        # Indexed: 1:21-cv-1234 -> Search: 1:21-cv-1234-ABC
        # Frontend
        search_params = {
            "type": SEARCH_TYPES.OPINION,
            "q": f"1:21-cv-1234-ABC",
        }
        r = self.client.get(reverse("show_results"), search_params)
        actual = self.get_article_count(r)
        self.assertEqual(actual, 1)
        self.assertIn("Washington", r.content.decode())

        # Other kind of formats can still be searched -> 123456
        search_params = {
            "type": SEARCH_TYPES.OPINION,
            "q": "123456",
        }
        r = self.client.get(
            reverse("show_results"),
            search_params,
        )
        actual = self.get_article_count(r)
        expected = 1
        self.assertEqual(actual, expected)
        self.assertIn("Lorem", r.content.decode())


@override_settings(
    # MLT results should not be cached
    RELATED_USE_CACHE=False,
    # Default MLT settings limit the search space to minimize run time.
    # These limitations are not needed on the small document collections during
    # testing.
    RELATED_MLT_MINTF=0,
    RELATED_MLT_MAXQT=9999,
    RELATED_MLT_MINWL=0,
)
class RelatedSearchTest(IndexedSolrTestCase):
    def setUp(self) -> None:
        # Do this in two steps to avoid triggering profile creation signal
        admin = UserProfileWithParentsFactory.create(
            user__username="admin",
            user__password=make_password("password"),
        )
        admin.user.is_superuser = True
        admin.user.is_staff = True
        admin.user.save()

        super(RelatedSearchTest, self).setUp()

    def test_more_like_this_opinion(self) -> None:
        """Does the MoreLikeThis query return the correct number and order of
        articles."""
        seed_pk = 1  # Paul Debbas v. Franklin
        expected_article_count = 3
        expected_first_pk = 2  # Howard v. Honda
        expected_second_pk = 3  # case name cluster 3

        params = {
            "type": "o",
            "q": "related:%i" % seed_pk,
        }

        # disable all status filters (otherwise results do not match detail page)
        params.update(
            {f"stat_{v}": "on" for s, v in PRECEDENTIAL_STATUS.NAMES}
        )

        r = self.client.get(reverse("show_results"), params)
        self.assertEqual(r.status_code, HTTP_200_OK)

        self.assertEqual(
            expected_article_count, SearchTest.get_article_count(r)
        )
        self.assertTrue(
            r.content.decode().index("/opinion/%i/" % expected_first_pk)
            < r.content.decode().index("/opinion/%i/" % expected_second_pk),
            msg="'Howard v. Honda' should come AFTER 'case name cluster 3'.",
        )

    def test_more_like_this_opinion_detail_detail(self) -> None:
        """MoreLikeThis query on opinion detail page with status filter"""
        seed_pk = 3  # case name cluster 3
        expected_first_pk = 2  # Howard v. Honda

        # Login as staff user (related items are by default disabled for guests)
        self.assertTrue(
            self.client.login(username="admin", password="password")
        )

        r = self.client.get("/opinion/%i/asdf/" % seed_pk)
        self.assertEqual(r.status_code, 200)

        # Test if related opinion exist
        self.assertGreater(
            r.content.decode().index(
                "'clickRelated_mlt_seed%i', %i," % (seed_pk, expected_first_pk)
            ),
            0,
            msg="Related opinion not found.",
        )
        self.client.logout()

    @override_settings(RELATED_FILTER_BY_STATUS=None)
    def test_more_like_this_opinion_detail_no_filter(self) -> None:
        """MoreLikeThis query on opinion detail page (without filter)"""
        seed_pk = 1  # Paul Debbas v. Franklin
        expected_first_pk = 2  # Howard v. Honda
        expected_second_pk = 3  # case name cluster 3

        # Login as staff user (related items are by default disabled for guests)
        self.assertTrue(
            self.client.login(username="admin", password="password")
        )

        r = self.client.get("/opinion/%i/asdf/" % seed_pk)
        self.assertEqual(r.status_code, 200)

        # Test for click tracking order
        self.assertTrue(
            r.content.decode().index(
                "'clickRelated_mlt_seed%i', %i," % (seed_pk, expected_first_pk)
            )
            < r.content.decode().index(
                "'clickRelated_mlt_seed%i', %i,"
                % (seed_pk, expected_second_pk)
            ),
            msg="Related opinions are in wrong order.",
        )
        self.client.logout()


class GroupedSearchTest(EmptySolrTestCase):
    fixtures = ["opinions-issue-550.json"]

    def setUp(self) -> None:
        # Set up some handy variables
        super(GroupedSearchTest, self).setUp()
        args = [
            "--type",
            "search.Opinion",
            "--solr-url",
            f"{settings.SOLR_HOST}/solr/{self.core_name_opinion}",
            "--update",
            "--everything",
            "--do-commit",
            "--noinput",
        ]
        call_command("cl_update_index", *args)
        self.factory = RequestFactory()

    def test_grouped_queries(self) -> None:
        """When we have a cluster with multiple opinions, do results get
        grouped?
        """
        request = self.factory.get(reverse("show_results"), {"q": "Voutila"})
        response = do_search(request.GET.copy())
        result_count = response["results"].object_list.result.numFound
        num_expected = 1
        self.assertEqual(
            result_count,
            num_expected,
            msg="Found %s items, but should have found %s if the items were "
            "grouped properly." % (result_count, num_expected),
        )


class JudgeSearchTest(IndexedSolrTestCase):
    def test_sorting(self) -> None:
        """Can we do sorting on various fields?"""
        sort_fields = [
            "score desc",
            "name_reverse asc",
            "dob desc,name_reverse asc",
            "dod desc,name_reverse asc",
        ]
        for sort_field in sort_fields:
            r = self.client.get(
                "/", {"type": SEARCH_TYPES.PEOPLE, "ordered_by": sort_field}
            )
            self.assertNotIn(
                "an error",
                r.content.decode().lower(),
                msg=f"Got an error when doing a judge search ordered by {sort_field}",
            )

    def _test_article_count(self, params, expected_count, field_name):
        r = self.client.get("/", params)
        tree = html.fromstring(r.content.decode())
        got = len(tree.xpath("//article"))
        self.assertEqual(
            got,
            expected_count,
            msg="Did not get the right number of search results with %s "
            "filter applied.\n"
            "Expected: %s\n"
            "     Got: %s\n\n"
            "Params were: %s" % (field_name, expected_count, got, params),
        )

    def test_name_field(self) -> None:
        self._test_article_count(
            {"type": SEARCH_TYPES.PEOPLE, "name": "judith"}, 1, "name"
        )

    def test_court_filter(self) -> None:
        self._test_article_count(
            {"type": SEARCH_TYPES.PEOPLE, "court": "ca1"}, 1, "court"
        )
        self._test_article_count(
            {"type": SEARCH_TYPES.PEOPLE, "court": "scotus"}, 0, "court"
        )
        self._test_article_count(
            {"type": SEARCH_TYPES.PEOPLE, "court": "scotus ca1"}, 1, "court"
        )

    def test_dob_filters(self) -> None:
        self._test_article_count(
            {
                "type": SEARCH_TYPES.PEOPLE,
                "born_after": "1941",
                "born_before": "1943",
            },
            1,
            "born_{before|after}",
        )
        # Are reversed dates corrected?
        self._test_article_count(
            {
                "type": SEARCH_TYPES.PEOPLE,
                "born_after": "1943",
                "born_before": "1941",
            },
            1,
            "born_{before|after}",
        )
        # Just one filter, but Judy is older than this.
        self._test_article_count(
            {"type": SEARCH_TYPES.PEOPLE, "born_after": "1946"},
            0,
            "born_{before|after}",
        )

    def test_birth_location(self) -> None:
        """Can we filter by city and state?"""
        self._test_article_count(
            {"type": SEARCH_TYPES.PEOPLE, "dob_city": "brookyln"},
            1,
            "dob_city",
        )
        self._test_article_count(
            {"type": SEARCH_TYPES.PEOPLE, "dob_city": "brooklyn2"},
            0,
            "dob_city",
        )
        self._test_article_count(
            {
                "type": SEARCH_TYPES.PEOPLE,
                "dob_city": "brookyln",
                "dob_state": "NY",
            },
            1,
            "dob_city",
        )
        self._test_article_count(
            {
                "type": SEARCH_TYPES.PEOPLE,
                "dob_city": "brookyln",
                "dob_state": "OK",
            },
            0,
            "dob_city",
        )

    def test_schools_filter(self) -> None:
        self._test_article_count(
            {"type": SEARCH_TYPES.PEOPLE, "school": "american"}, 1, "school"
        )
        self._test_article_count(
            {"type": SEARCH_TYPES.PEOPLE, "school": "pitzer"}, 0, "school"
        )

    def test_appointer_filter(self) -> None:
        self._test_article_count(
            {"type": SEARCH_TYPES.PEOPLE, "appointer": "clinton"},
            1,
            "appointer",
        )
        self._test_article_count(
            {"type": SEARCH_TYPES.PEOPLE, "appointer": "obama"},
            0,
            "appointer",
        )

    def test_selection_method_filter(self) -> None:
        self._test_article_count(
            {"type": SEARCH_TYPES.PEOPLE, "selection_method": "e_part"},
            1,
            "selection_method",
        )
        self._test_article_count(
            {"type": SEARCH_TYPES.PEOPLE, "selection_method": "e_non_part"},
            0,
            "selection_method",
        )

    def test_political_affiliation_filter(self) -> None:
        self._test_article_count(
            {"type": SEARCH_TYPES.PEOPLE, "political_affiliation": "d"},
            1,
            "political_affiliation",
        )
        self._test_article_count(
            {"type": SEARCH_TYPES.PEOPLE, "political_affiliation": "r"},
            0,
            "political_affiliation",
        )


class FeedTest(IndexedSolrTestCase):
    def test_jurisdiction_feed(self) -> None:
        """Can we simply load the jurisdiction feed?"""
        response = self.client.get(
            reverse("jurisdiction_feed", kwargs={"court": "test"})
        )
        self.assertEqual(
            200,
            response.status_code,
            msg="Did not get 200 OK status code for jurisdiction feed",
        )
        xml_tree = etree.fromstring(response.content)
        node_tests = (
            ("//a:feed/a:entry", 5),
            ("//a:feed/a:entry/a:title", 5),
        )
        for test, expected_count in node_tests:
            actual_count = len(
                xml_tree.xpath(
                    test, namespaces={"a": "http://www.w3.org/2005/Atom"}
                )
            )
            self.assertEqual(
                actual_count,
                expected_count,
                msg="Did not find %s node(s) with XPath query: %s. "
                "Instead found: %s" % (expected_count, test, actual_count),
            )


@override_settings(
    MEDIA_ROOT=os.path.join(settings.INSTALL_ROOT, "cl/assets/media/test/")
)
class JurisdictionFeedTest(TestCase):
    def setUp(self) -> None:
        self.good_item = {
            "title": "Opinion Title",
            "court": "SCOTUS",
            "absolute_url": "http://absolute_url",
            "caseName": "Case Name",
            "status": "Precedential",
            "dateFiled": date(2015, 12, 25),
            "local_path": "txt/2015/12/28/opinion_text.txt",
        }
        self.zero_item = self.good_item.copy()
        self.zero_item.update(
            {"local_path": "txt/2015/12/28/opinion_text_bad.junk"}
        )
        self.bad_item = self.good_item.copy()
        self.bad_item.update(
            {"local_path": "asdfasdfasdfasdfasdfasdfasdfasdfasdjkfasdf"}
        )
        self.pdf_item = self.good_item.copy()
        self.pdf_item.update(
            {
                "local_path": "pdf/2013/06/12/"
                + "in_re_motion_for_consent_to_disclosure_of_court_records.pdf"
            }
        )
        self.null_item = self.good_item.copy()
        self.null_item.update({"local_path": None})
        self.feed = JurisdictionFeed()
        super(JurisdictionFeedTest, self).setUp()

    def test_item_enclosure_mime_type(self) -> None:
        """Does the mime type detection work correctly?"""
        self.assertEqual(
            self.feed.item_enclosure_mime_type(self.good_item), "text/plain"
        )

    def test_item_enclosure_mime_type_handles_bogus_files(self) -> None:
        """
        Does the mime type detection safely return a good default value when
        given a file it can't detect the mime type for?
        """
        self.assertEqual(
            self.feed.item_enclosure_mime_type(self.zero_item),
            "application/octet-stream",
        )
        self.assertEqual(
            self.feed.item_enclosure_mime_type(self.bad_item),
            "application/octet-stream",
        )

    def test_feed_renders_with_item_without_file_path(self) -> None:
        """
        For Opinions without local_path attributes (that is they don't have a
        corresponding original PDF/txt/doc file) can we render the feed without
        the enclosures
        """
        fake_results = [self.null_item]

        class FakeFeed(JurisdictionFeed):
            link = "http://localhost"

            def items(self, obj):
                return fake_results

        court = Court.objects.get(pk="test")
        request = HttpRequest()
        request.user = AnonymousUser()
        request.path = "/feed"
        try:
            feed = FakeFeed().get_feed(court, request)
            xml = feed.writeString("utf-8")
            self.assertIn(
                'feed xml:lang="en-us" xmlns="http://www.w3.org/2005/Atom',
                xml,
            )
        except Exception as e:
            self.fail(f"Could not call get_feed(): {e}")


class PagerankTest(TestCase):
    fixtures = ["test_objects_search.json", "judge_judy.json"]

    @classmethod
    def setUpTestData(cls) -> None:
        PACERFreeDocumentLogFactory.create()

    def test_pagerank_calculation(self) -> None:
        """Create a few items and fake citation relation among them, then
        run the pagerank algorithm. Check whether this simple case can get the
        correct result.
        """
        # calculate pagerank of these 3 document
        comm = Command()
        self.verbosity = 1
        pr_results = comm.do_pagerank()

        # Verify that whether the answer is correct, based on calculations in
        # Gephi
        answers = {
            1: 0.369323534954,
            2: 0.204581549974,
            3: 0.378475867453,
        }
        for key, value in answers.items():
            self.assertTrue(
                abs(pr_results[key] - value) < 0.0001,
                msg="The answer for item %s was %s when it should have been "
                "%s" % (key, pr_results[key], answers[key]),
            )


class OpinionSearchFunctionalTest(AudioTestCase, BaseSeleniumTest):
    """
    Test some of the primary search functionality of CL: searching opinions.
    These tests should exercise all aspects of using the search box and SERP.
    """

    fixtures = [
        "test_court.json",
        "judge_judy.json",
        "test_objects_search.json",
        "functest_opinions.json",
    ]

    def setUp(self) -> None:
        UserProfileWithParentsFactory.create(
            user__username="pandora",
            user__password=make_password("password"),
        )
        super().setUp()

    def _perform_wildcard_search(self):
        searchbox = self.browser.find_element(By.ID, "id_q")
        searchbox.submit()
        result_count = self.browser.find_element(By.ID, "result-count")
        self.assertIn("Opinions", result_count.text)

    def test_query_cleanup_function(self) -> None:
        # Send string of search_query to the function and expect it
        # to be encoded properly
        q_a = (
            (
                "12-9238 happy Gilmore",
                'docketNumber:"12-9238"~1 happy Gilmore',
            ),
            ("1chicken NUGGET", '"1chicken" NUGGET'),
            (
                "We can drive her home with 1headlight",
                'We can drive her home with "1headlight"',
            ),
            # Tildes are ignored even though they have numbers?
            ('"net neutrality"~2', '"net neutrality"~2'),
            # No changes to regular queries?
            ("Look Ma, no numbers!", "Look Ma, no numbers!"),
            # Docket numbers hyphenated into phrases?
            (
                "12cv9834 Monkey Goose",
                'docketNumber:"12-cv-9834"~1 Monkey Goose',
            ),
            # Valid dates ignored?
            (
                "2020-10-31T00:00:00Z Monkey Goose",
                "2020-10-31T00:00:00Z Monkey Goose",
            ),
            # Simple range query?
            ("[1 TO 4]", '["1" TO "4"]'),
            # Dates ignored in ranges?
            (
                "[* TO 2020-10-31T00:00:00Z] Monkey Goose",
                "[* TO 2020-10-31T00:00:00Z] Monkey Goose",
            ),
            ("id:10", "id:10"),
            ("id:[* TO 5] Monkey Goose", 'id:[* TO "5"] Monkey Goose'),
            (
                "(Tempura AND 12cv3392) OR sushi",
                '(Tempura AND docketNumber:"12-cv-3392"~1) OR sushi',
            ),
            # Phrase search with numbers (w/and w/o § mark)?
            ('"18 USC 242"', '"18 USC 242"'),
            ('"18 USC §242"', '"18 USC §242"'),
            ('"this is a test" asdf', '"this is a test" asdf'),
            ('asdf "this is a test" asdf', 'asdf "this is a test" asdf'),
            (
                '"this is a test" 22cv3332',
                '"this is a test" docketNumber:"22-cv-3332"~1',
            ),
        )
        for q, a in q_a:
            print("Does {q} --> {a} ? ".format(**{"q": q, "a": a}))
            self.assertEqual(cleanup_main_query(q), a)

    def test_query_cleanup_integration(self) -> None:
        # Dora goes to CL and performs a Search using a numbered citation
        # (e.g. "12-9238" or "3:18-cv-2383")
        self.browser.get(self.live_server_url)
        searchbox = self.browser.find_element(By.ID, "id_q")
        searchbox.clear()
        searchbox.send_keys("19-2205")
        searchbox.submit()
        # without the cleanup_main_query function, there are 4 results
        # with the query, there should be none
        results = self.browser.find_elements(By.CSS_SELECTOR, "#result-count")
        self.assertEqual(len(results), 0)

    @timeout_decorator.timeout(SELENIUM_TIMEOUT)
    def test_toggle_to_oral_args_search_results(self) -> None:
        # Dora navigates to the global SERP from the homepage
        self.browser.get(self.live_server_url)
        self._perform_wildcard_search()
        self.extract_result_count_from_serp()

        # Dora sees she has Opinion results, but wants Oral Arguments
        self.assertTrue(self.extract_result_count_from_serp() > 0)
        label = self.browser.find_element(
            By.CSS_SELECTOR, 'label[for="id_type_0"]'
        )
        self.assertIn("selected", label.get_attribute("class"))
        self.assert_text_in_node("Date Filed", "body")
        self.assert_text_not_in_node("Date Argued", "body")

        # She clicks on Oral Arguments
        self.browser.find_element(By.ID, "navbar-oa").click()

    @timeout_decorator.timeout(SELENIUM_TIMEOUT)
    def test_search_and_facet_docket_numbers(self) -> None:
        # Dora goes to CL and performs an initial wildcard Search
        self.browser.get(self.live_server_url)
        self._perform_wildcard_search()
        initial_count = self.extract_result_count_from_serp()

        # Seeing a result that has a docket number displayed, she wants
        # to find all similar opinions with the same or similar docket
        # number
        search_results = self.browser.find_element(By.ID, "search-results")
        self.assertIn("Docket Number:", search_results.text)

        # She types part of the docket number into the docket number
        # filter on the left and hits enter
        text_box = self.browser.find_element(By.ID, "id_docket_number")
        text_box.send_keys("1337")
        text_box.submit()

        # The SERP refreshes and she sees resuls that
        # only contain fragments of the docker number she entered
        new_count = self.extract_result_count_from_serp()
        self.assertTrue(new_count < initial_count)

        search_results = self.browser.find_element(By.ID, "search-results")
        for result in search_results.find_elements(By.TAG_NAME, "article"):
            self.assertIn("1337", result.text)

    @timeout_decorator.timeout(SELENIUM_TIMEOUT)
    def test_opinion_search_result_detail_page(self) -> None:
        # Dora navitages to CL and does a simple wild card search
        self.browser.get(self.live_server_url)
        self.browser.find_element(By.ID, "id_q").send_keys("voutila")
        self.browser.find_element(By.ID, "id_q").submit()

        # Seeing an Opinion immediately on the first page of results, she
        # wants more details so she clicks the title and drills into the result
        articles = self.browser.find_elements(By.TAG_NAME, "article")
        articles[0].find_elements(By.TAG_NAME, "a")[0].click()

        # She is brought to the detail page for the results
        self.assertNotIn("Search Results", self.browser.title)
        article_text = self.browser.find_element(By.TAG_NAME, "article").text

        # and she can see lots of detail! This includes things like:
        # The name of the jurisdiction/court,
        # the status of the Opinion, any citations, the docket number,
        # the Judges, and a unique fingerpring ID
        meta_data = self.browser.find_elements(
            By.CSS_SELECTOR, ".meta-data-header"
        )
        headers = [
            "Filed:",
            "Precedential Status:",
            "Citations:",
            "Docket Number:",
            "Author:",
            "Nature of suit:",
        ]
        for header in headers:
            self.assertIn(header, [meta.text for meta in meta_data])

        # The complete body of the opinion is also displayed for her to
        # read on the page
        self.assertNotEqual(
            self.browser.find_element(By.ID, "opinion-content").text.strip(),
            "",
        )

        # She wants to dig a big deeper into the influence of this Opinion,
        # so she's able to see links to the first five citations on the left
        # and a link to the full list
        cited_by = self.browser.find_element(By.ID, "cited-by")
        self.assertIn(
            "Cited By", cited_by.find_element(By.TAG_NAME, "h3").text
        )
        citations = cited_by.find_elements(By.TAG_NAME, "li")
        self.assertTrue(0 < len(citations) < 6)

        # She clicks the "Full List of Citations" link and is brought to
        # a SERP page with all the citations, generated by a query
        full_list = cited_by.find_element(By.LINK_TEXT, "View Citing Opinions")
        full_list.click()

        # She notices this submits a new query targeting anything citing the
        # original opinion she was viewing. She notices she's back on the SERP
        self.assertIn("Search Results for", self.browser.title)
        query = self.browser.find_element(By.ID, "id_q").get_attribute("value")
        self.assertIn("cites:", query)

        # She wants to go back to the Opinion page, so she clicks back in her
        # browser, expecting to return to the Opinion details
        self.browser.back()
        self.assertNotIn("Search Results", self.browser.title)
        self.assertEqual(
            self.browser.find_element(By.TAG_NAME, "article").text,
            article_text,
        )

        # She now wants to see details on the list of Opinions cited within
        # this particular opinion. She notices an abbreviated list on the left,
        # and can click into a Full Table of Authorities. (She does so.)
        authorities = self.browser.find_element(By.ID, "authorities")
        self.assertIn(
            "Authorities", authorities.find_element(By.TAG_NAME, "h3").text
        )
        authority_links = authorities.find_elements(By.TAG_NAME, "li")
        self.assertTrue(0 < len(authority_links) < 6)
        self.click_link_for_new_page("View All Authorities")
        self.assertIn("Table of Authorities", self.browser.title)

        # Like before, she's just curious of the list and clicks Back to
        # Document.
        self.click_link_for_new_page("Back to Opinion")

        # And she's back at the Opinion in question and pretty happy about that
        self.assertNotIn("Table of Authorities", self.browser.title)
        self.assertEqual(
            self.browser.find_element(By.TAG_NAME, "article").text,
            article_text,
        )

    @timeout_decorator.timeout(SELENIUM_TIMEOUT)
    def test_search_and_add_precedential_results(self) -> None:
        # Dora navigates to CL and just hits Search to just start with
        # a global result set
        self.browser.get(self.live_server_url)
        self._perform_wildcard_search()
        first_count = self.extract_result_count_from_serp()

        # She notices only Precedential results are being displayed
        prec = self.browser.find_element(By.ID, "id_stat_Precedential")
        non_prec = self.browser.find_element(By.ID, "id_stat_Non-Precedential")
        self.assertEqual(prec.get_attribute("checked"), "true")
        self.assertIsNone(non_prec.get_attribute("checked"))
        prec_count = self.browser.find_element(
            By.CSS_SELECTOR, 'label[for="id_stat_Precedential"]'
        )
        non_prec_count = self.browser.find_element(
            By.CSS_SELECTOR, 'label[for="id_stat_Non-Precedential"]'
        )
        self.assertNotIn("(0)", prec_count.text)
        self.assertNotIn("(0)", non_prec_count.text)

        # But she also notices the option to select and include
        # non_precedential results. She checks the box.
        non_prec.click()

        # Nothing happens yet.
        # TODO: this is hacky for now...just make sure result count is same
        self.assertEqual(first_count, self.extract_result_count_from_serp())

        # She goes ahead and clicks the Search button again to resubmit
        self.browser.find_element(By.ID, "search-button").click()

        # She didn't change the query, so the search box should still look
        # the same (which is blank)
        self.assertEqual(
            self.browser.find_element(By.ID, "id_q").get_attribute("value"), ""
        )

        # And now she notices her result set increases thanks to adding in
        # those other opinion types!
        second_count = self.extract_result_count_from_serp()
        self.assertTrue(second_count > first_count)

    @timeout_decorator.timeout(SELENIUM_TIMEOUT)
    def test_basic_homepage_search_and_signin_and_signout(self) -> None:
        wait = WebDriverWait(self.browser, 1)

        # Dora navigates to the CL website.
        self.browser.get(self.live_server_url)

        # At a glance, Dora can see the Latest Opinions, Latest Oral Arguments,
        # the searchbox (obviously important), and a place to sign in
        page_text = get_with_wait(wait, (By.TAG_NAME, "body")).text
        self.assertIn("Latest Opinions", page_text)
        self.assertIn("Latest Oral Arguments", page_text)

        search_box = get_with_wait(wait, (By.ID, "id_q"))
        search_button = get_with_wait(wait, (By.ID, "search-button"))
        self.assertIn("Search", search_button.text)

        self.assertIn("Sign in / Register", page_text)

        # Dora remembers this Lissner guy and wonders if he's been involved
        # in any litigation. She types his name into the search box and hits
        # Enter
        search_box.send_keys("lissner")
        search_box.submit()

        # The browser brings her to a search engine result page with some
        # results. She notices her query is still in the searchbox and
        # has the ability to refine via facets
        result_count = get_with_wait(wait, (By.ID, "result-count"))

        self.assertIn("1 Opinion", result_count.text)
        search_box = get_with_wait(wait, (By.ID, "id_q"))
        self.assertEqual("lissner", search_box.get_attribute("value"))

        facet_sidebar = get_with_wait(wait, (By.ID, "extra-search-fields"))
        self.assertIn("Precedential Status", facet_sidebar.text)

        # She notes her URL For after signing in
        results_url = self.browser.current_url

        # Wanting to keep an eye on this Lissner guy, she decides to sign-in
        # and so she can create an alert
        sign_in = get_with_wait(wait, (By.LINK_TEXT, "Sign in / Register"))
        sign_in.click()

        # she providers her usename and password to sign in
        body_element = get_with_wait(wait, (By.TAG_NAME, "body"))
        page_text = body_element.text
        self.assertIn("Sign In", page_text)
        self.assertIn("Username", page_text)
        self.assertIn("Password", page_text)

        btn = get_with_wait(wait, (By.CSS_SELECTOR, 'button[type="submit"]'))
        self.assertEqual("Sign In", btn.text)

        get_with_wait(wait, (By.ID, "username")).send_keys("pandora")
        get_with_wait(wait, (By.ID, "password")).send_keys("password")
        btn.click()

        # After logging in, she goes to the homepage. From there, she goes back
        # to where she was, which still has "lissner" in the search box.
        self.browser.get(results_url)
        page_text = get_with_wait(wait, (By.TAG_NAME, "body")).text
        self.assertNotIn(
            "Please enter a correct username and password.", page_text
        )
        search_box = get_with_wait(wait, (By.ID, "id_q"))
        self.assertEqual("lissner", search_box.get_attribute("value"))

        # She now opens the modal for the form for creating an alert
        alert_bell = get_with_wait(
            wait, (By.CSS_SELECTOR, ".input-group-addon-blended i")
        )
        alert_bell.click()

        modal = wait.until(
            EC.visibility_of_element_located((By.CSS_SELECTOR, ".modal-body"))
        )
        self.assertEqual("modal-body logged-in", modal.get_attribute("class"))

        page_text = get_with_wait(wait, (By.TAG_NAME, "body")).text
        self.assertIn("Create an Alert", page_text)
        self.assertIn("Give the alert a name", page_text)
        self.assertIn("How often should we notify you?", page_text)
        get_with_wait(wait, (By.ID, "id_name"))
        get_with_wait(wait, (By.ID, "id_rate"))
        btn = get_with_wait(wait, (By.ID, "alertSave"))
        self.assertEqual("Create Alert", btn.text)
        x_button = wait.until(
            EC.element_to_be_clickable(
                (By.CSS_SELECTOR, ".modal-header .close")
            )
        )
        x_button.click()

        # But she decides to wait until another time. Instead she decides she
        # will log out. She notices a Profile link dropdown in the top of the
        # page, clicks it, and selects Sign out
        profile_dropdown = self.browser.find_elements(
            By.CSS_SELECTOR, "a.dropdown-toggle"
        )[0]
        self.assertEqual(profile_dropdown.text.strip(), "Profile")

        dropdown_menu = get_with_wait(
            wait, (By.CSS_SELECTOR, "ul.dropdown-menu")
        )
        self.assertIsNone(dropdown_menu.get_attribute("display"))
        profile_dropdown.click()

        sign_out = get_with_wait(wait, (By.LINK_TEXT, "Sign out"))
        sign_out.click()

        # She receives a sign out confirmation with links back to the homepage,
        # the block, and an option to sign back in.
        page_text = get_with_wait(wait, (By.TAG_NAME, "body")).text
        self.assertIn("You Have Successfully Signed Out", page_text)
        links = self.browser.find_elements(By.TAG_NAME, "a")
        self.assertIn("Go to the homepage", [link.text for link in links])
        self.assertIn("Read our blog", [link.text for link in links])

        bootstrap_btns = self.browser.find_elements(By.CSS_SELECTOR, "a.btn")
        self.assertIn("Sign Back In", [btn.text for btn in bootstrap_btns])


class CaptionTest(TestCase):
    """Can we make good looking captions?"""

    def test_simple_caption(self) -> None:
        c, _ = Court.objects.get_or_create(pk="ca1", defaults={"position": 1})
        d = Docket.objects.create(source=0, court=c)
        cluster = OpinionCluster.objects.create(
            case_name="foo", docket=d, date_filed=date(1984, 1, 1)
        )
        Citation.objects.create(
            cluster=cluster,
            type=Citation.FEDERAL,
            volume=22,
            reporter="F.2d",
            page="44",
        )
        self.assertEqual(
            "foo, 22 F.2d 44&nbsp;(1st&nbsp;Cir.&nbsp;1984)", cluster.caption
        )

    def test_scotus_caption(self) -> None:
        c, _ = Court.objects.get_or_create(
            pk="scotus", defaults={"position": 2}
        )
        d = Docket.objects.create(source=0, court=c)
        cluster = OpinionCluster.objects.create(
            case_name="foo", docket=d, date_filed=date(1984, 1, 1)
        )
        Citation.objects.create(
            cluster=cluster,
            type=Citation.FEDERAL,
            volume=22,
            reporter="U.S.",
            page="44",
        )
        self.assertEqual("foo, 22 U.S. 44", cluster.caption)

    def test_neutral_cites(self) -> None:
        c, _ = Court.objects.get_or_create(pk="ca1", defaults={"position": 1})
        d = Docket.objects.create(source=0, court=c)
        cluster = OpinionCluster.objects.create(
            case_name="foo", docket=d, date_filed=date(1984, 1, 1)
        )
        Citation.objects.create(
            cluster=cluster,
            type=Citation.NEUTRAL,
            volume=22,
            reporter="IL",
            page="44",
        )
        self.assertEqual("foo, 22 IL 44", cluster.caption)

    def test_citation_sorting(self) -> None:
        # A list of citations ordered properly
        cs = [
            Citation(
                volume=22, reporter="IL", page="44", type=Citation.NEUTRAL
            ),
            Citation(
                volume=22, reporter="U.S.", page="44", type=Citation.FEDERAL
            ),
            Citation(
                volume=22, reporter="S. Ct.", page="33", type=Citation.FEDERAL
            ),
            Citation(
                volume=22,
                reporter="Alt.",
                page="44",
                type=Citation.STATE_REGIONAL,
            ),
        ]

        # Mess up the ordering of the list above.
        cs_shuffled = cs[:]
        last = cs_shuffled.pop()
        cs_shuffled.insert(0, last)
        self.assertNotEqual(cs, cs_shuffled)

        # Now sort the messed up list, and check if it worked.
        cs_sorted = sorted(cs_shuffled, key=sort_cites)
        self.assertEqual(cs, cs_sorted)


def is_es_online(connection_alias="default"):
    """Validate that ES instance is online
    :param connection_alias: Name of connection to use
    :return: True or False
    """
    with captured_stderr():
        es = connections.get_connection(connection_alias)
        return es.ping()


class ElasticSearchTest(TestCase):
    fixtures = ["test_court.json"]

    # Mock ElasticSearch search and responses are difficult due to its implementation,
    # that's why we skip testing if Elasticsearch instance is offline, this can be
    # fixed by implementing the service in Github actions or using external library to
    # Mock elasticsearch like: ElasticMock

    @classmethod
    def rebuild_index(self):
        """
        Create and populate the Elasticsearch index and mapping
        """

        # -f rebuilds index without prompt for confirmation
        call_command("search_index", "--rebuild", "-f")

    @classmethod
    def setUpTestData(cls):
        cls.c1 = CourtFactory(id="canb", jurisdiction="I")
        cls.c2 = CourtFactory(id="ca1", jurisdiction="F")
        cls.c3 = CourtFactory(id="cacd", jurisdiction="FB")

        cls.cluster = OpinionClusterFactory(
            case_name="Peck, Williams and Freeman v. Stephens",
            case_name_short="Stephens",
            judges="Lorem ipsum",
            scdb_id="1952-121",
            nature_of_suit="710",
            docket=DocketFactory(
                court=cls.c1,
                docket_number="1:98-cr-35856",
                date_reargued=date(1986, 1, 30),
                date_reargument_denied=date(1986, 5, 30),
            ),
            date_filed=date(1978, 3, 10),
            source="H",
            precedential_status=PRECEDENTIAL_STATUS.UNPUBLISHED,
        )
        cls.o = OpinionWithParentsFactory(
            cluster=cls.cluster,
            type="Plurality Opinion",
            extracted_by_ocr=True,
        )
        cls.o.joined_by.add(cls.o.author)
        cls.cluster.panel.add(cls.o.author)
        cls.citation = CitationWithParentsFactory(cluster=cls.cluster)
        cls.citation_lexis = CitationWithParentsFactory(
            cluster=cls.cluster, type=Citation.LEXIS
        )
        cls.citation_neutral = CitationWithParentsFactory(
            cluster=cls.cluster, type=Citation.NEUTRAL
        )
        cls.opinion_cited = OpinionsCitedWithParentsFactory(
            citing_opinion=cls.o, cited_opinion=cls.o
        )
        cls.o2 = OpinionWithParentsFactory(
            cluster=OpinionClusterFactory(
                case_name="Riley v. Brewer-Hall",
                case_name_short="Riley",
                docket=DocketFactory(
                    court=cls.c2,
                ),
                date_filed=date(1976, 8, 30),
                source="H",
                precedential_status=PRECEDENTIAL_STATUS.PUBLISHED,
            ),
            type="Concurrence Opinion",
            extracted_by_ocr=False,
        )

        cls.o3 = OpinionWithParentsFactory(
            cluster=OpinionClusterFactory(
                case_name="Smith v. Herrera",
                case_name_short="Herrera",
                docket=DocketFactory(
                    court=cls.c3,
                ),
                date_filed=date(1981, 7, 11),
                source="LC",
                precedential_status=PRECEDENTIAL_STATUS.SEPARATE,
            ),
            type="In Part Opinion",
            extracted_by_ocr=True,
        )

        cls.p = ParentheticalFactory(
            describing_opinion=cls.o,
            described_opinion=cls.o,
            group=None,
            text="At responsibility learn point year rate.",
            score=0.3236,
        )

        cls.p2 = ParentheticalFactory(
            describing_opinion=cls.o2,
            described_opinion=cls.o2,
            group=None,
            text="Necessary Together friend conference end different such.",
            score=0.4218,
        )

        cls.p3 = ParentheticalFactory(
            describing_opinion=cls.o3,
            described_opinion=cls.o3,
            group=None,
            text="Necessary drug realize matter provide different.",
            score=0.1578,
        )

        cls.p4 = ParentheticalFactory(
            describing_opinion=cls.o3,
            described_opinion=cls.o3,
            group=None,
            text="Necessary realize matter to provide further.",
            score=0.1478,
        )

        cls.pg = ParentheticalGroupFactory(
            opinion=cls.o, representative=cls.p, score=0.3236, size=1
        )
        cls.pg2 = ParentheticalGroupFactory(
            opinion=cls.o2, representative=cls.p2, score=0.318, size=1
        )
        cls.pg3 = ParentheticalGroupFactory(
            opinion=cls.o3, representative=cls.p3, score=0.1578, size=1
        )
        cls.pg4 = ParentheticalGroupFactory(
            opinion=cls.o3, representative=cls.p4, score=0.1678, size=1
        )

        # Set parenthetical group
        cls.p.group = cls.pg
        cls.p.save()
        cls.p2.group = cls.pg2
        cls.p2.save()
        cls.p3.group = cls.pg3
        cls.p3.save()
        cls.p4.group = cls.pg4
        cls.p4.save()

        cls.rebuild_index()

    # Notes:
    # "term" Returns documents that contain an exact term in a provided field.
    # "match" Returns documents that match a provided text, number, date or boolean
    # value. The provided text is analyzed before matching.

    def test_filter_search(self) -> None:
        """Test filtering and search at the same time"""

        filters = []
        filters.append(Q("match", representative_text="different"))
        s1 = ParentheticalGroupDocument.search().filter(
            reduce(operator.iand, filters)
        )
        self.assertEqual(s1.count(), 2)

        filters.append(Q("match", opinion_extracted_by_ocr=False))
        s2 = ParentheticalGroupDocument.search().filter(
            reduce(operator.iand, filters)
        )
        self.assertEqual(s2.count(), 1)

    def test_filter_daterange(self) -> None:
        """Test filter by date range"""
        filters = []
        date_gte = "1976-08-30T00:00:00Z"
        date_lte = "1978-03-10T23:59:59Z"

        filters.append(
            Q(
                "range",
                dateFiled={
                    "gte": date_gte,
                    "lte": date_lte,
                },
            )
        )

        s1 = ParentheticalGroupDocument.search().filter(
            reduce(operator.iand, filters)
        )

        self.assertEqual(s1.count(), 2)

    def test_filter_search_2(self) -> None:
        """Test filtering date range and search at the same time"""
        filters = []
        date_gte = "1976-08-30T00:00:00Z"
        date_lte = "1978-03-10T23:59:59Z"

        filters.append(Q("match", representative_text="different"))
        filters.append(
            Q(
                "range",
                dateFiled={
                    "gte": date_gte,
                    "lte": date_lte,
                },
            )
        )

        s = ParentheticalGroupDocument.search().filter(
            reduce(operator.iand, filters)
        )
        self.assertEqual(s.count(), 1)

    def test_ordering(self) -> None:
        """Test filter and then ordering by descending
        dateFiled"""
        filters = []
        date_gte = "1976-08-30T00:00:00Z"
        date_lte = "1978-03-10T23:59:59Z"

        filters.append(
            Q(
                "range",
                dateFiled={
                    "gte": date_gte,
                    "lte": date_lte,
                },
            )
        )

        s = (
            ParentheticalGroupDocument.search()
            .filter(reduce(operator.iand, filters))
            .sort("-dateFiled")
        )
        s1 = s.sort("-dateFiled")
        self.assertEqual(s1.count(), 2)
        self.assertEqual(
            s1.execute()[0].dateFiled,
            datetime.datetime(1978, 3, 10, 0, 0),
        )
        s2 = s.sort("dateFiled")
        self.assertEqual(
            s2.execute()[0].dateFiled,
            datetime.datetime(1976, 8, 30, 0, 0),
        )

    @staticmethod
    def get_article_count(r):
        """Get the article count in a query response"""
        return len(html.fromstring(r.content.decode()).xpath("//article"))

    def test_build_daterange_query(self) -> None:
        """Test build es daterange query"""
        filters = []
        date_gte = datetime.datetime(1976, 8, 30, 0, 0).date()
        date_lte = datetime.datetime(1978, 3, 10, 0, 0).date()

        q1 = build_daterange_query("dateFiled", date_lte, date_gte)
        filters.extend(q1)

        s = ParentheticalGroupDocument.search().filter(
            reduce(operator.iand, filters)
        )
        self.assertEqual(s.count(), 2)

    def test_build_fulltext_query(self) -> None:
        """Test build es fulltext query"""

        q1 = build_fulltext_query(["representative_text"], "responsibility")
        s = ParentheticalGroupDocument.search().filter(q1)
        self.assertEqual(s.count(), 1)

    def test_build_terms_query(self) -> None:
        """Test build es terms query"""
        filters = []
        q = build_term_query(
            "court_id",
            [self.c1.pk, self.c2.pk],
        )
        filters.extend(q)
        s = ParentheticalGroupDocument.search().filter(
            reduce(operator.iand, filters)
        )
        self.assertEqual(s.count(), 2)

    def test_cd_query(self) -> None:
        """Test build es query with cleaned data"""

        cd = {
            "filed_after": datetime.datetime(1976, 8, 30, 0, 0).date(),
            "filed_before": datetime.datetime(1978, 3, 10, 0, 0).date(),
            "q": "responsibility",
            "type": "pa",
        }
        search_query = ParentheticalGroupDocument.search()
        s, total_query_results, top_hits_limit = build_es_main_query(
            search_query, cd
        )
        self.assertEqual(s.count(), 1)

    def test_cd_query_2(self) -> None:
        """Test build es query with cleaned data"""
        cd = {
            "filed_after": "",
            "filed_before": "",
            "q": "",
            "type": SEARCH_TYPES.PARENTHETICAL,
        }

        filters = build_es_filters(cd)

        if not filters:
            # Return all results
            s = ParentheticalGroupDocument.search().query("match_all")
            self.assertEqual(s.count(), 4)

    def test_docker_number_filter(self) -> None:
        """Test filter by docker_number"""
        filters = []

        filters.append(Q("term", docketNumber="1:98-cr-35856"))

        s = ParentheticalGroupDocument.search().filter(
            reduce(operator.iand, filters)
        )
        self.assertEqual(s.count(), 1)

    def test_build_sort(self) -> None:
        """Test we can build sort dict and sort ES query"""
        cd = {"order_by": "dateFiled desc", "type": SEARCH_TYPES.PARENTHETICAL}
        ordering = build_sort_results(cd)
        s = (
            ParentheticalGroupDocument.search()
            .query("match_all")
            .sort(ordering)
        )
        self.assertEqual(s.count(), 4)
        self.assertEqual(
            s.execute()[0].dateFiled,
            datetime.datetime(1981, 7, 11, 0, 0),
        )

        cd = {"order_by": "dateFiled asc", "type": SEARCH_TYPES.PARENTHETICAL}
        ordering = build_sort_results(cd)
        s = (
            ParentheticalGroupDocument.search()
            .query("match_all")
            .sort(ordering)
        )
        self.assertEqual(
            s.execute()[0].dateFiled,
            datetime.datetime(1976, 8, 30, 0, 0),
        )

        cd = {"order_by": "score desc", "type": SEARCH_TYPES.PARENTHETICAL}
        ordering = build_sort_results(cd)
        s = (
            ParentheticalGroupDocument.search()
            .query("match_all")
            .sort(ordering)
        )
        self.assertEqual(
            s.execute()[0].dateFiled,
            datetime.datetime(1978, 3, 10, 0, 0),
        )

    def test_group_results(self) -> None:
        """Test retrieve results grouped by group_id"""

        cd = {"type": SEARCH_TYPES.PARENTHETICAL, "q": ""}
        q1 = build_fulltext_query(["representative_text"], "Necessary")
        s = ParentheticalGroupDocument.search().query(q1)
        # Group results.
        group_search_results(s, cd, {"score": {"order": "desc"}})
        hits = s.execute()
        groups = hits.aggregations.groups.buckets

        # Compare groups and hits content.
        self.assertEqual(len(groups), 2)
        self.assertEqual(
            len(groups[0].grouped_by_opinion_cluster_id.hits.hits), 2
        )
        self.assertEqual(
            len(groups[1].grouped_by_opinion_cluster_id.hits.hits), 1
        )

        group_1_hits = groups[0].grouped_by_opinion_cluster_id.hits.hits
        self.assertEqual(group_1_hits[0]._source.score, 0.1578)
        self.assertEqual(group_1_hits[1]._source.score, 0.1678)

    def test_index_advanced_search_fields(self) -> None:
        """Test confirm advanced search fields are indexed."""

        filters = []
        filters.append(Q("term", docketNumber="1:98-cr-35856"))
        s = ParentheticalGroupDocument.search().filter(
            reduce(operator.iand, filters)
        )
        results = s.execute()

        # Check advanced search fields are indexed and confirm their data types
        self.assertEqual(len(results), 1)
        self.assertEqual(type(results[0].author_id), int)
        self.assertEqual(type(results[0].caseName), str)
        self.assertEqual(results[0].citeCount, 0)
        self.assertIsNotNone(results[0].citation)
        self.assertEqual(type(results[0].citation[0]), str)
        self.assertEqual(type(results[0].cites[0]), int)
        self.assertEqual(type(results[0].court_id), str)
        self.assertEqual(type(results[0].dateArgued), datetime.datetime)
        self.assertEqual(type(results[0].dateFiled), datetime.datetime)
        self.assertEqual(type(results[0].dateReargued), datetime.datetime)
        self.assertEqual(
            type(results[0].dateReargumentDenied), datetime.datetime
        )
        self.assertEqual(type(results[0].docket_id), int)
        self.assertEqual(type(results[0].docketNumber), str)
        self.assertEqual(type(results[0].joined_by_ids[0]), int)
        self.assertEqual(type(results[0].judge), str)
        self.assertEqual(type(results[0].lexisCite), str)
        self.assertEqual(type(results[0].neutralCite), str)
        self.assertEqual(type(results[0].panel_ids[0]), int)
        self.assertEqual(type(results[0].scdb_id), str)
        self.assertEqual(type(results[0].status), str)
        self.assertEqual(type(results[0].suitNature), str)

    def test_pa_search_form_search_and_filtering(self) -> None:
        """Test Parenthetical search directly from the form."""
        r = self.client.get(
            reverse("show_results"),
            {
                "q": "Necessary",
                "type": SEARCH_TYPES.PARENTHETICAL,
            },
        )
        actual = self.get_article_count(r)
        expected = 2
        self.assertEqual(
            actual,
            expected,
            msg="Did not get expected number of results when filtering by "
            "case name. Expected %s, but got %s." % (expected, actual),
        )

        r = self.client.get(
            reverse("show_results"),
            {
                "q": "",
                "docket_number": "1:98-cr-35856",
                "type": SEARCH_TYPES.PARENTHETICAL,
            },
        )
        actual = self.get_article_count(r)
        expected = 1
        self.assertEqual(
            actual,
            expected,
            msg="Did not get expected number of results when filtering by "
            "case name. Expected %s, but got %s." % (expected, actual),
        )
        r = self.client.get(
            reverse("show_results"),
            {
                "q": "",
                "filed_after": "1978/02/10",
                "type": SEARCH_TYPES.PARENTHETICAL,
            },
        )
        actual = self.get_article_count(r)
        expected = 2
        self.assertEqual(
            actual,
            expected,
            msg="Did not get expected number of results when filtering by "
            "case name. Expected %s, but got %s." % (expected, actual),
        )
        r = self.client.get(
            reverse("show_results"),
            {
                "q": "",
                "order_by": "dateFiled asc",
                "type": SEARCH_TYPES.PARENTHETICAL,
            },
        )
        actual = self.get_article_count(r)
        expected = 3
        self.assertEqual(
            actual,
            expected,
            msg="Did not get expected number of results when filtering by "
            "case name. Expected %s, but got %s." % (expected, actual),
        )
        self.assertTrue(
            r.content.decode().index("Riley")
            < r.content.decode().index("Peck")
            < r.content.decode().index("Smith"),
            msg="'Riley' should come before 'Peck' and before 'Smith' when order_by asc.",
        )


class DocketEntriesTimezone(TestCase):
    """Test docket entries with time, store date and time in the local court
    timezone and make datetime_filed aware to the local court timezone.
    """

    @classmethod
    def setUpTestData(cls):
        cls.cand = CourtFactory(id="cand", jurisdiction="FB")
        cls.nyed = CourtFactory(id="nyed", jurisdiction="FB")
        cls.d_cand = DocketFactory(
            source=Docket.RECAP,
            court=cls.cand,
            pacer_case_id="104490",
        )
        cls.d_nyed = DocketFactory(
            source=Docket.RECAP,
            court=cls.nyed,
            pacer_case_id="104491",
        )

        # No datetime
        cls.de_date_data = DocketEntriesDataFactory(
            docket_entries=[
                DocketEntryDataFactory(
                    date_filed=datetime.date(2021, 10, 15),
                    document_number=1,
                )
            ],
        )

        cls.de_date_data_changes = DocketEntriesDataFactory(
            docket_entries=[
                DocketEntryDataFactory(
                    date_filed=datetime.date(2021, 10, 16),
                    document_number=1,
                )
            ],
        )

        cls.de_no_date = DocketEntriesDataFactory(
            docket_entries=[
                DocketEntryDataFactory(
                    date_filed=None,
                    document_number=1,
                )
            ],
        )

        # DST entries in UTC
        cls.de_utc_data = DocketEntriesDataFactory(
            docket_entries=[
                DocketEntryDataFactory(
                    date_filed=datetime.datetime(
                        2021, 10, 16, 2, 46, 51, tzinfo=tzutc()
                    ),
                    document_number=1,
                )
            ],
        )

        cls.de_utc_changes_time = DocketEntriesDataFactory(
            docket_entries=[
                DocketEntryDataFactory(
                    date_filed=datetime.datetime(
                        2021, 10, 16, 2, 50, 11, tzinfo=tzutc()
                    ),
                    document_number=1,
                )
            ],
        )

        # DST entries in a different time offset
        cls.de_pdt_data = DocketEntriesDataFactory(
            docket_entries=[
                DocketEntryDataFactory(
                    date_filed=datetime.datetime(
                        2021, 10, 16, 2, 46, 51, tzinfo=tzoffset(None, -25200)
                    ),
                    document_number=2,
                )
            ],
        )

        # Not DST entries in UTC
        cls.de_utc_data_not_dst = DocketEntriesDataFactory(
            docket_entries=[
                DocketEntryDataFactory(
                    date_filed=datetime.datetime(
                        2023, 1, 16, 2, 46, 51, tzinfo=tzutc()
                    ),
                    document_number=1,
                )
            ],
        )

    def test_add_docket_entries_with_no_time(self):
        """Do time_filed field and datetime_filed property are None when
        ingesting docket entries with no time info?
        """

        add_docket_entries(self.d_cand, self.de_date_data["docket_entries"])
        de_cand_date = DocketEntry.objects.get(
            docket__court=self.cand, entry_number=1
        )
        self.assertEqual(de_cand_date.date_filed, datetime.date(2021, 10, 15))
        self.assertEqual(de_cand_date.time_filed, None)
        self.assertEqual(de_cand_date.datetime_filed, None)

    def test_add_docket_entries_with_time(self):
        """Can we store docket entries date_filed in the local court timezone
        divided into date_filed and time_filed if we ingest
        docket entries with datetime?
        """

        # Add docket entries with UTC datetime for CAND
        add_docket_entries(self.d_cand, self.de_utc_data["docket_entries"])

        # Add docket entries with a different time offset than UTC datetime
        add_docket_entries(self.d_cand, self.de_pdt_data["docket_entries"])

        de_cand_utc = DocketEntry.objects.get(
            docket__court=self.cand, entry_number=1
        )
        de_cand_pdt = DocketEntry.objects.get(
            docket__court=self.cand, entry_number=2
        )
        # Compare both dates are stored in local court timezone PDT for CAND
        self.assertEqual(de_cand_utc.date_filed, datetime.date(2021, 10, 15))
        self.assertEqual(de_cand_utc.time_filed, datetime.time(19, 46, 51))

        self.assertEqual(de_cand_pdt.date_filed, datetime.date(2021, 10, 16))
        self.assertEqual(de_cand_pdt.time_filed, datetime.time(2, 46, 51))

        # Add docket entries with UTC datetime for NYED
        add_docket_entries(self.d_nyed, self.de_utc_data["docket_entries"])

        # Add docket entries with a different time offset than UTC datetime
        add_docket_entries(self.d_nyed, self.de_pdt_data["docket_entries"])

        de_nyed_utc = DocketEntry.objects.get(
            docket__court=self.nyed, entry_number=1
        )
        de_nyed_pdt = DocketEntry.objects.get(
            docket__court=self.nyed, entry_number=2
        )
        # Compare both dates are stored in local court timezone PDT for NYED
        self.assertEqual(de_nyed_utc.date_filed, datetime.date(2021, 10, 15))
        self.assertEqual(de_nyed_utc.time_filed, datetime.time(22, 46, 51))

        self.assertEqual(de_nyed_pdt.date_filed, datetime.date(2021, 10, 16))
        self.assertEqual(de_nyed_pdt.time_filed, datetime.time(5, 46, 51))

    def test_update_docket_entries_without_date_or_time_data(self):
        """Can we avoid updating docket entries date_filed and time_filed if
        we ingest docket entries with no date_filed?
        """

        # Add docket entries with UTC datetime for CAND
        add_docket_entries(self.d_cand, self.de_utc_data["docket_entries"])

        de_cand = DocketEntry.objects.get(
            docket__court=self.cand, entry_number=1
        )
        # Compare both dates are stored in local court timezone PDT for CAND
        self.assertEqual(de_cand.date_filed, datetime.date(2021, 10, 15))
        self.assertEqual(de_cand.time_filed, datetime.time(19, 46, 51))

        # Add docket entries with null date_filed
        add_docket_entries(self.d_cand, self.de_no_date["docket_entries"])
        de_cand.refresh_from_db()
        # Docket entry date_filed and time_filed are remain the same
        self.assertEqual(de_cand.date_filed, datetime.date(2021, 10, 15))
        self.assertEqual(de_cand.time_filed, datetime.time(19, 46, 51))

    def test_update_docket_entries_with_no_time_data(self):
        """Does time_filed is set to None only when the new date_filed doesn't
        contain time data and the date differs from the previous one?
        """

        # Add docket entries with UTC datetime for CAND
        add_docket_entries(self.d_cand, self.de_utc_data["docket_entries"])

        de_cand = DocketEntry.objects.get(
            docket__court=self.cand, entry_number=1
        )
        # Compare both dates are stored in local court timezone PDT for CAND
        self.assertEqual(de_cand.date_filed, datetime.date(2021, 10, 15))
        self.assertEqual(de_cand.time_filed, datetime.time(19, 46, 51))

        # Add docket entries without time data but same date
        add_docket_entries(self.d_cand, self.de_date_data["docket_entries"])
        de_cand.refresh_from_db()
        # Avoid updating date-time if the date doesn't change
        self.assertEqual(de_cand.date_filed, datetime.date(2021, 10, 15))
        self.assertEqual(de_cand.time_filed, datetime.time(19, 46, 51))

        # Add docket entries without time data but different date
        add_docket_entries(
            self.d_cand, self.de_date_data_changes["docket_entries"]
        )
        de_cand.refresh_from_db()
        # Docket entry date_filed is different from the previous one and,
        # time_filed should be null.
        self.assertEqual(de_cand.date_filed, datetime.date(2021, 10, 16))
        self.assertEqual(de_cand.time_filed, None)

    def test_update_docket_entries_with_time_data(self):
        """Does data_filed and time_filed are properly updated when ingesting
        docket entries with date and time data?
        """

        # Add docket entries with UTC datetime for CAND
        add_docket_entries(self.d_cand, self.de_utc_data["docket_entries"])

        de_cand = DocketEntry.objects.get(
            docket__court=self.cand, entry_number=1
        )
        # Compare both dates are stored in local court timezone PDT for CAND
        self.assertEqual(de_cand.date_filed, datetime.date(2021, 10, 15))
        self.assertEqual(de_cand.time_filed, datetime.time(19, 46, 51))

        # Add docket entries with UTC datetime for CAND, time changes,
        # date remains the same
        add_docket_entries(
            self.d_cand, self.de_utc_changes_time["docket_entries"]
        )
        de_cand.refresh_from_db()
        # Time is properly updated.
        self.assertEqual(de_cand.date_filed, datetime.date(2021, 10, 15))
        self.assertEqual(de_cand.time_filed, datetime.time(19, 50, 11))

        # Add docket entries with UTC datetime for CAND, date and time change.
        add_docket_entries(
            self.d_cand, self.de_utc_data_not_dst["docket_entries"]
        )
        de_cand.refresh_from_db()
        # Date and time are updated accordingly.
        self.assertEqual(de_cand.date_filed, datetime.date(2023, 1, 15))
        self.assertEqual(de_cand.time_filed, datetime.time(18, 46, 51))

    def test_show_docket_entry_date_filed_according_court_timezone_dst(self):
        """Does the datetime_filed is shown to properly to users using the
        timezone template filter, considering DST time?
        """

        # Add docket entries for CAND US/Pacific filed in DST, in UTC and a
        # different time offset.
        add_docket_entries(self.d_cand, self.de_utc_data["docket_entries"])
        add_docket_entries(self.d_cand, self.de_pdt_data["docket_entries"])

        de_cand_utc = DocketEntry.objects.get(
            docket__court=self.cand, entry_number=1
        )
        de_cand_pdt = DocketEntry.objects.get(
            docket__court=self.cand, entry_number=2
        )

        court_timezone = pytz.timezone(
            COURT_TIMEZONES.get(self.d_cand.court_id, "US/Eastern")
        )
        # Compare date using local timezone, DST 7 hours of difference:
        target_date_aware = court_timezone.localize(
            datetime.datetime(2021, 10, 15, 19, 46, 51)
        )
        self.assertEqual(de_cand_utc.datetime_filed, target_date_aware)

        target_date_aware = court_timezone.localize(
            datetime.datetime(2021, 10, 16, 2, 46, 51)
        )
        self.assertEqual(
            de_cand_pdt.datetime_filed,
            target_date_aware,
        )

        # Add docket entries for NYED US/Eastern filed in DST, in UTC and a
        # different time offset.
        add_docket_entries(self.d_nyed, self.de_utc_data["docket_entries"])
        add_docket_entries(self.d_nyed, self.de_pdt_data["docket_entries"])

        de_nyed_utc = DocketEntry.objects.get(
            docket__court=self.nyed, entry_number=1
        )
        de_nyed_pdt = DocketEntry.objects.get(
            docket__court=self.nyed, entry_number=2
        )

        court_timezone = pytz.timezone(
            COURT_TIMEZONES.get(self.d_nyed.court_id, "US/Eastern")
        )
        # Compare date using local timezone, DST 4 hours of difference:
        target_date_aware = court_timezone.localize(
            datetime.datetime(2021, 10, 15, 22, 46, 51)
        )
        self.assertEqual(de_nyed_utc.datetime_filed, target_date_aware)

        target_date_aware = court_timezone.localize(
            datetime.datetime(2021, 10, 16, 5, 46, 51)
        )
        self.assertEqual(de_nyed_pdt.datetime_filed, target_date_aware)

    def test_show_docket_entry_date_filed_according_court_timezone_not_dst(
        self,
    ):
        """Does the datetime_filed is shown to properly to users using the
        timezone template filter, considering a not DST time?
        """

        # Add docket entries for CAND filed in not DST time. US/Pacific
        add_docket_entries(
            self.d_cand, self.de_utc_data_not_dst["docket_entries"]
        )
        de_cand_utc = DocketEntry.objects.get(
            docket__court=self.cand, entry_number=1
        )

        court_timezone = pytz.timezone(
            COURT_TIMEZONES.get(self.d_cand.court_id, "US/Eastern")
        )
        # Compare date using local timezone, not DST 8 hours of difference:
        target_date_aware = court_timezone.localize(
            datetime.datetime(2023, 1, 15, 18, 46, 51),
        )
        self.assertEqual(de_cand_utc.datetime_filed, target_date_aware)

        # Add docket entries for NYED filed in not DST time. US/Eastern
        add_docket_entries(
            self.d_nyed, self.de_utc_data_not_dst["docket_entries"]
        )
        de_nyed_utc = DocketEntry.objects.get(
            docket__court=self.nyed, entry_number=1
        )

        court_timezone = pytz.timezone(
            COURT_TIMEZONES.get(self.d_nyed.court_id, "US/Eastern")
        )
        # Compare date using local timezone, not DST 5 hours of difference:
        target_date_aware = court_timezone.localize(
            datetime.datetime(2023, 1, 15, 21, 46, 51)
        )
        self.assertEqual(de_nyed_utc.datetime_filed, target_date_aware)


class OASearchTestElasticSearch(ESTestCaseMixin, AudioESTestCase, TestCase):
    """Oral argument search tests for Elasticsearch"""

    @classmethod
    def rebuild_index(self):
        """
        Create and populate the Elasticsearch index and mapping
        """

        # -f rebuilds index without prompt for confirmation
        call_command("search_index", "--rebuild", "-f")

    @classmethod
    def setUpTestData(cls):
        super().setUpTestData()
        cls.rebuild_index()

    @classmethod
    def tearDownClass(cls):
        Audio.objects.all().delete()
        super().tearDownClass()

    @staticmethod
    def get_article_count(r):
        """Get the article count in a query response"""
        return len(html.fromstring(r.content.decode()).xpath("//article"))

    @staticmethod
    def get_results_count(r):
        """Get the result count in a API query response"""
        return len(r.data["results"])

    @staticmethod
    def confirm_query_matched(response, query_id) -> bool:
        """Confirm if a percolator query matched."""

        matched = False
        for hit in response:
            if hit.meta.id == query_id:
                matched = True
        return matched

    @staticmethod
    def save_percolator_query(cd):
        search_query = AudioDocument.search()
        query, total_query_results, top_hits_limit = build_es_main_query(
            search_query, cd
        )
        query_dict = query.to_dict()["query"]
        percolator_query = AudioDocument(percolator_query=query_dict)
        percolator_query.save()

        return percolator_query.meta.id

    @staticmethod
    def prepare_document(document):
        audio_doc = AudioDocument()
        return audio_doc.prepare(document)

    def test_oa_results_basic(self) -> None:
        # Frontend
        r = self.client.get(
            reverse("show_results"), {"type": SEARCH_TYPES.ORAL_ARGUMENT}
        )
        self.assertIn("Jose", r.content.decode())
        # API
        r = self.client.get(
            reverse("search-list", kwargs={"version": "v3"}),
            {"type": SEARCH_TYPES.ORAL_ARGUMENT},
        )
        self.assertIn("Jose", r.content.decode())

    def test_oa_results_date_argued_ordering(self) -> None:
        # Order by dateArgued desc
        search_params = {
            "type": SEARCH_TYPES.ORAL_ARGUMENT,
            "order_by": "dateArgued desc",
        }
        # Frontend
        r = self.client.get(
            reverse("show_results"),
            search_params,
        )
        self.assertTrue(
            r.content.decode().index("SEC") < r.content.decode().index("Jose"),
            msg="'SEC' should come BEFORE 'Jose' when order_by desc.",
        )
        # API
        r = self.client.get(
            reverse("search-list", kwargs={"version": "v3"}),
            search_params,
        )
        self.assertTrue(
            r.content.decode().index("SEC") < r.content.decode().index("Jose"),
            msg="'SEC' should come BEFORE 'Jose' when order_by desc.",
        )

        # Order by dateArgued asc
        search_params = {
            "type": SEARCH_TYPES.ORAL_ARGUMENT,
            "order_by": "dateArgued asc",
        }
        # Frontend
        r = self.client.get(
            reverse("show_results"),
            search_params,
        )
        self.assertTrue(
            r.content.decode().index("Jose") < r.content.decode().index("SEC"),
            msg="'Jose' should come AFTER 'SEC' when order_by asc.",
        )
        # API
        r = self.client.get(
            reverse("search-list", kwargs={"version": "v3"}),
            search_params,
        )
        self.assertTrue(
            r.content.decode().index("Jose") < r.content.decode().index("SEC"),
            msg="'Jose' should come AFTER 'SEC' when order_by asc.",
        )

    def test_oa_results_relevance_ordering(self) -> None:
        # Relevance order, single word match.
        search_params = {
            "q": "Loretta",
            "type": SEARCH_TYPES.ORAL_ARGUMENT,
            "order_by": "score desc",
        }
        # Frontend
        r = self.client.get(
            reverse("show_results"),
            search_params,
        )
        actual = self.get_article_count(r)
        expected = 3
        self.assertEqual(actual, expected)
        self.assertTrue(
            r.content.decode().index("Jose")
            < r.content.decode().index("Hong Liu"),
            msg="'Jose' should come BEFORE 'Hong Liu' when order_by relevance.",
        )
        # API
        r = self.client.get(
            reverse("search-list", kwargs={"version": "v3"}),
            search_params,
        )
        actual = self.get_results_count(r)
        expected = 3
        self.assertEqual(actual, expected)
        self.assertTrue(
            r.content.decode().index("Jose")
            < r.content.decode().index("Hong Liu"),
            msg="'Jose' should come BEFORE 'Hong Liu' when order_by relevance.",
        )

    def test_oa_results_search_match_phrase(self) -> None:
        # Search by phrase that only matches one result.
        search_params = {
            "q": "Hong Liu Lorem",
            "type": SEARCH_TYPES.ORAL_ARGUMENT,
            "order_by": "score desc",
        }
        # Frontend
        r = self.client.get(
            reverse("show_results"),
            search_params,
        )
        actual = self.get_article_count(r)
        expected = 1
        self.assertEqual(actual, expected)
        # API
        r = self.client.get(
            reverse("search-list", kwargs={"version": "v3"}),
            search_params,
        )
        actual = self.get_results_count(r)
        expected = 1
        self.assertEqual(actual, expected)

    def test_oa_results_search_in_text(self) -> None:
        # Text query search by docket number
        search_params = {
            "q": f"{self.audio_3.docket.docket_number}",
            "type": SEARCH_TYPES.ORAL_ARGUMENT,
            "order_by": "score desc",
        }
        # Frontend
        r = self.client.get(
            reverse("show_results"),
            search_params,
        )
        actual = self.get_article_count(r)
        expected = 2
        self.assertEqual(actual, expected)
        self.assertTrue(
            r.content.decode().index("Lorem")
            < r.content.decode().index("Yang"),
            msg="'Lorem' should come BEFORE 'Yang' when order_by relevance.",
        )
        # API
        r = self.client.get(
            reverse("search-list", kwargs={"version": "v3"}),
            search_params,
        )
        actual = self.get_results_count(r)
        self.assertEqual(actual, expected)
        self.assertTrue(
            r.content.decode().index("Lorem")
            < r.content.decode().index("Yang"),
            msg="'Lorem' should come BEFORE 'Yang' when order_by relevance.",
        )

        # Text query combine case name and docket name.
        search_params = {
            "q": f"Lorem {self.audio_3.docket.docket_number}",
            "type": SEARCH_TYPES.ORAL_ARGUMENT,
            "order_by": "score desc",
        }
        # Frontend
        r = self.client.get(
            reverse("show_results"),
            search_params,
        )
        actual = self.get_article_count(r)
        expected = 1
        self.assertEqual(actual, expected)
        # API
        r = self.client.get(
            reverse("search-list", kwargs={"version": "v3"}),
            search_params,
        )
        actual = self.get_results_count(r)
        self.assertEqual(actual, expected)

        # Text query search by Judge in text.
        search_params = {
            "q": "John Smith",
            "type": SEARCH_TYPES.ORAL_ARGUMENT,
            "order_by": "score desc",
        }
        # Frontend
        r = self.client.get(
            reverse("show_results"),
            search_params,
        )
        actual = self.get_article_count(r)
        expected = 1
        self.assertEqual(actual, expected)
        # API
        r = self.client.get(
            reverse("search-list", kwargs={"version": "v3"}),
            search_params,
        )
        actual = self.get_results_count(r)
        self.assertEqual(actual, expected)

        # Text query search by Court in text.
        search_params = {
            "q": f"{self.audio_3.docket.court.pk}",
            "type": SEARCH_TYPES.ORAL_ARGUMENT,
            "order_by": "score desc",
        }
        # Frontend
        r = self.client.get(
            reverse("show_results"),
            search_params,
        )
        actual = self.get_article_count(r)
        expected = 2
        self.assertEqual(actual, expected)
        # API
        r = self.client.get(
            reverse("search-list", kwargs={"version": "v3"}),
            search_params,
        )
        actual = self.get_results_count(r)
        self.assertEqual(actual, expected)

        # Text query search by sha1 in text.
        search_params = {
            "q": self.audio_1.sha1,
            "type": SEARCH_TYPES.ORAL_ARGUMENT,
            "order_by": "score desc",
        }
        # Frontend
        r = self.client.get(
            reverse("show_results"),
            search_params,
        )
        actual = self.get_article_count(r)
        expected = 1
        self.assertEqual(actual, expected)
        # API
        r = self.client.get(
            reverse("search-list", kwargs={"version": "v3"}),
            search_params,
        )
        actual = self.get_results_count(r)
        self.assertEqual(actual, expected)

    def test_oa_results_highlights(self) -> None:
        # Case name highlights
        r = self.client.get(
            reverse("show_results"),
            {
                "q": "Hong Liu Yang",
                "type": SEARCH_TYPES.ORAL_ARGUMENT,
                "order_by": "score desc",
            },
        )
        actual = self.get_article_count(r)
        expected = 1
        self.assertEqual(actual, expected)
        self.assertIn("<mark>Hong</mark>", r.content.decode())
        self.assertEqual(r.content.decode().count("<mark>Hong</mark>"), 2)

        # Docket number highlights
        r = self.client.get(
            reverse("show_results"),
            {
                "q": f"{self.audio_2.docket.docket_number}",
                "type": SEARCH_TYPES.ORAL_ARGUMENT,
                "order_by": "score desc",
            },
        )
        actual = self.get_article_count(r)
        expected = 1
        self.assertEqual(actual, expected)
        self.assertIn("<mark>19", r.content.decode())

        # Judge highlights
        r = self.client.get(
            reverse("show_results"),
            {
                "q": "John Smith",
                "type": SEARCH_TYPES.ORAL_ARGUMENT,
                "order_by": "score desc",
            },
        )
        actual = self.get_article_count(r)
        expected = 1
        self.assertEqual(actual, expected)
        self.assertIn("<mark>John</mark>", r.content.decode())
        self.assertEqual(r.content.decode().count("<mark>John</mark>"), 2)

        # Court citation string highlights
        r = self.client.get(
            reverse("show_results"),
            {
                "q": "Freedom of Inform Wikileaks (Bankr. C.D. Cal. 2013)",
                "type": SEARCH_TYPES.ORAL_ARGUMENT,
                "order_by": "score desc",
            },
        )
        actual = self.get_article_count(r)
        expected = 1
        self.assertEqual(actual, expected)
        self.assertIn("<mark>Bankr.</mark>", r.content.decode())
        self.assertEqual(r.content.decode().count("<mark>Bankr.</mark>"), 2)

    def test_oa_case_name_filtering(self) -> None:
        """Filter by case_name"""
        search_params = {
            "type": SEARCH_TYPES.ORAL_ARGUMENT,
            "case_name": "jose",
        }
        # Frontend
        r = self.client.get(
            reverse("show_results"),
            search_params,
        )
        actual = self.get_article_count(r)
        expected = 1
        self.assertEqual(
            actual,
            expected,
            msg="Did not get expected number of results when filtering by "
            "case name. Expected %s, but got %s." % (expected, actual),
        )
        # API
        r = self.client.get(
            reverse("search-list", kwargs={"version": "v3"}),
            search_params,
        )
        actual = self.get_results_count(r)
        self.assertEqual(
            actual,
            expected,
            msg="Did not get expected number of results when filtering by "
            "case name. Expected %s, but got %s." % (expected, actual),
        )

    def test_oa_docket_number_filtering(self) -> None:
        """Filter by docket number"""
        search_params = {
            "type": SEARCH_TYPES.ORAL_ARGUMENT,
            "docket_number": f"{self.audio_1.docket.docket_number}",
        }
        # Frontend
        r = self.client.get(
            reverse("show_results"),
            search_params,
        )
        actual = self.get_article_count(r)
        expected = 1
        self.assertEqual(
            actual,
            expected,
            msg="Did not get expected number of results when filtering by "
            "docket number. Expected %s, but got %s." % (expected, actual),
        )
        self.assertIn("SEC", r.content.decode())

        # API
        r = self.client.get(
            reverse("search-list", kwargs={"version": "v3"}),
            search_params,
        )
        actual = self.get_results_count(r)
        self.assertEqual(
            actual,
            expected,
            msg="Did not get expected number of results when filtering by "
            "docket number. Expected %s, but got %s." % (expected, actual),
        )
        self.assertIn("SEC", r.content.decode())

    def test_oa_jurisdiction_filtering(self) -> None:
        """Filter by court"""
        search_params = {
            "type": SEARCH_TYPES.ORAL_ARGUMENT,
            "court": f"{self.audio_3.docket.court.pk}",
        }
        # Frontend
        r = self.client.get(
            reverse("show_results"),
            search_params,
        )
        actual = self.get_article_count(r)
        expected = 2
        self.assertEqual(
            actual,
            expected,
            msg="Did not get expected number of results when filtering by "
            "jurisdiction. Expected %s, but got %s." % (expected, actual),
        )
        # API
        r = self.client.get(
            reverse("search-list", kwargs={"version": "v3"}),
            search_params,
        )
        actual = self.get_results_count(r)
        self.assertEqual(
            actual,
            expected,
            msg="Did not get expected number of results when filtering by "
            "jurisdiction. Expected %s, but got %s." % (expected, actual),
        )

    def test_oa_date_argued_filtering(self) -> None:
        """Filter by date_argued"""
        search_params = {
            "type": SEARCH_TYPES.ORAL_ARGUMENT,
            "argued_after": "2015-08-16",
        }
        # Frontend
        r = self.client.get(
            reverse("show_results"),
            search_params,
        )
        self.assertNotIn(
            "an error",
            r.content.decode(),
            msg="Got an error when doing a Date Argued filter.",
        )
        actual = self.get_article_count(r)
        expected = 1
        self.assertEqual(
            actual,
            expected,
            msg="Did not get expected number of results when filtering by "
            "argued_after. Expected %s, but got %s." % (actual, expected),
        )
        self.assertIn(
            "SEC v. Frank J. Information, WikiLeaks",
            r.content.decode(),
            msg="Did not get the expected oral argument.",
        )
        # API
        r = self.client.get(
            reverse("search-list", kwargs={"version": "v3"}),
            search_params,
        )
        actual = self.get_results_count(r)
        self.assertEqual(
            actual,
            expected,
            msg="Did not get expected number of results when filtering by "
            "argued_after. Expected %s, but got %s." % (actual, expected),
        )
        self.assertIn(
            "SEC v. Frank J. Information, WikiLeaks",
            r.content.decode(),
            msg="Did not get the expected oral argument.",
        )

    def test_oa_combine_search_and_filtering(self) -> None:
        """Test combine text query and filtering"""
        # Text query
        search_params = {
            "q": "Loretta",
            "type": SEARCH_TYPES.ORAL_ARGUMENT,
        }
        # Frontend
        r = self.client.get(
            reverse("show_results"),
            search_params,
        )
        actual = self.get_article_count(r)
        expected = 3
        self.assertEqual(
            actual,
            expected,
            msg="Did not get expected number of results when filtering by "
            "case name. Expected %s, but got %s." % (expected, actual),
        )
        # API
        r = self.client.get(
            reverse("search-list", kwargs={"version": "v3"}),
            search_params,
        )
        actual = self.get_results_count(r)
        self.assertEqual(
            actual,
            expected,
            msg="Did not get expected number of results when filtering by "
            "case name. Expected %s, but got %s." % (expected, actual),
        )

        # Text query filtered by case_name
        search_params = {
            "q": "Loretta",
            "case_name": "Hong Liu",
            "type": SEARCH_TYPES.ORAL_ARGUMENT,
        }
        # Frontend
        r = self.client.get(
            reverse("show_results"),
            search_params,
        )
        actual = self.get_article_count(r)
        expected = 2
        self.assertEqual(
            actual,
            expected,
            msg="Did not get expected number of results when filtering by "
            "case name. Expected %s, but got %s." % (expected, actual),
        )
        # API
        r = self.client.get(
            reverse("search-list", kwargs={"version": "v3"}),
            search_params,
        )
        actual = self.get_results_count(r)
        self.assertEqual(
            actual,
            expected,
            msg="Did not get expected number of results when filtering by "
            "case name. Expected %s, but got %s." % (expected, actual),
        )

        # Text query filtered by case_name and judge
        search_params = {
            "q": "Loretta",
            "case_name": "Hong Liu",
            "judge": "John Smith",
            "type": SEARCH_TYPES.ORAL_ARGUMENT,
        }
        # Frontend
        r = self.client.get(
            reverse("show_results"),
            search_params,
        )
        actual = self.get_article_count(r)
        expected = 1
        self.assertEqual(
            actual,
            expected,
            msg="Did not get expected number of results when filtering by "
            "case name. Expected %s, but got %s." % (expected, actual),
        )
        # API
        r = self.client.get(
            reverse("search-list", kwargs={"version": "v3"}),
            search_params,
        )
        actual = self.get_results_count(r)
        self.assertEqual(
            actual,
            expected,
            msg="Did not get expected number of results when filtering by "
            "case name. Expected %s, but got %s." % (expected, actual),
        )

    def test_oa_advanced_search_not_query(self) -> None:
        """Test advanced search queries"""
        # NOT query
        search_params = {
            "type": SEARCH_TYPES.ORAL_ARGUMENT,
            "q": "Loretta NOT (Hong Liu)",
        }
        # Frontend
        r = self.client.get(
            reverse("show_results"),
            search_params,
        )
        actual = self.get_article_count(r)
        expected = 1
        self.assertEqual(actual, expected)
        self.assertIn("Jose A.", r.content.decode())
        # API
        r = self.client.get(
            reverse("search-list", kwargs={"version": "v3"}),
            search_params,
        )
        actual = self.get_results_count(r)
        self.assertEqual(actual, expected)
        self.assertIn("Jose A.", r.content.decode())

    def test_oa_advanced_search_and_query(self) -> None:
        # AND query
        search_params = {
            "type": SEARCH_TYPES.ORAL_ARGUMENT,
            "q": "Loretta AND judge:John Smith",
        }
        # Frontend
        r = self.client.get(
            reverse("show_results"),
            search_params,
        )
        actual = self.get_article_count(r)
        expected = 1
        self.assertEqual(actual, expected)
        self.assertIn("Hong Liu Lorem v. Lynch", r.content.decode())
        self.assertIn("John Smith", r.content.decode())
        # API
        r = self.client.get(
            reverse("search-list", kwargs={"version": "v3"}),
            search_params,
        )
        actual = self.get_results_count(r)
        self.assertEqual(actual, expected)
        self.assertIn("Hong Liu Lorem v. Lynch", r.content.decode())
        self.assertIn("John Smith", r.content.decode())

    def test_oa_advanced_search_or_and_query(self) -> None:
        # Grouped "OR" query and "AND" query
        search_params = {
            "type": SEARCH_TYPES.ORAL_ARGUMENT,
            "q": "(Loretta OR SEC) AND Jose",
        }
        # Frontend
        r = self.client.get(
            reverse("show_results"),
            search_params,
        )
        actual = self.get_article_count(r)
        expected = 1
        self.assertEqual(actual, expected)
        self.assertIn("Jose", r.content.decode())
        # API
        r = self.client.get(
            reverse("search-list", kwargs={"version": "v3"}),
            search_params,
        )
        actual = self.get_results_count(r)
        self.assertEqual(actual, expected)
        self.assertIn("Jose", r.content.decode())

    def test_oa_advanced_search_by_field(self) -> None:
        # Query by docket_id advanced field
        search_params = {
            "type": SEARCH_TYPES.ORAL_ARGUMENT,
            "q": f"docket_id:{self.audio_1.docket.pk}",
        }
        # Frontend
        r = self.client.get(
            reverse("show_results"),
            search_params,
        )
        actual = self.get_article_count(r)
        expected = 1
        self.assertEqual(actual, expected)
        self.assertIn("SEC v. Frank", r.content.decode())
        # API
        r = self.client.get(
            reverse("search-list", kwargs={"version": "v3"}),
            search_params,
        )
        actual = self.get_results_count(r)
        self.assertEqual(actual, expected)
        self.assertIn("SEC v. Frank", r.content.decode())

        # Query by id advanced field
        search_params = {
            "type": SEARCH_TYPES.ORAL_ARGUMENT,
            "q": f"id:{self.audio_4.pk}",
        }
        # Frontend
        r = self.client.get(
            reverse("show_results"),
            search_params,
        )
        actual = self.get_article_count(r)
        expected = 1
        self.assertEqual(actual, expected)
        self.assertIn("Hong Liu Lorem", r.content.decode())
        # API
        r = self.client.get(
            reverse("search-list", kwargs={"version": "v3"}),
            search_params,
        )
        actual = self.get_results_count(r)
        self.assertEqual(actual, expected)
        self.assertIn("Hong Liu Lorem", r.content.decode())

        # Query by court_id advanced field
        search_params = {
            "type": SEARCH_TYPES.ORAL_ARGUMENT,
            "q": f"court_id:{self.audio_3.docket.court_id}",
        }
        # Frontend
        r = self.client.get(
            reverse("show_results"),
            search_params,
        )
        actual = self.get_article_count(r)
        expected = 2
        self.assertEqual(actual, expected)
        self.assertIn("Hong Liu Yang v. Lynch-Loretta E", r.content.decode())
        self.assertIn("Hong Liu Lorem v. Lynch-Loretta E.", r.content.decode())
        # API
        r = self.client.get(
            reverse("search-list", kwargs={"version": "v3"}),
            search_params,
        )
        actual = self.get_results_count(r)
        self.assertEqual(actual, expected)
        self.assertIn("Hong Liu Yang v. Lynch-Loretta E", r.content.decode())
        self.assertIn("Hong Liu Lorem v. Lynch-Loretta E.", r.content.decode())

        # Query by panel_ids advanced field
        search_params = {
            "type": SEARCH_TYPES.ORAL_ARGUMENT,
            "q": f"panel_ids:{self.author.pk}",
        }
        # Frontend
        r = self.client.get(
            reverse("show_results"),
            search_params,
        )
        actual = self.get_article_count(r)
        expected = 1
        self.assertEqual(actual, expected)
        self.assertIn("Hong Liu Lorem v. Lynch-Loretta E.", r.content.decode())
        # API
        r = self.client.get(
            reverse("search-list", kwargs={"version": "v3"}),
            search_params,
        )
        actual = self.get_results_count(r)
        self.assertEqual(actual, expected)
        self.assertIn("Hong Liu Lorem v. Lynch-Loretta E.", r.content.decode())

        # Query by dateArgued advanced field
        search_params = {
            "type": SEARCH_TYPES.ORAL_ARGUMENT,
            "q": "dateArgued:[2015-08-15T00:00:00Z TO 2015-08-17T00:00:00Z]",
        }
        # Frontend
        r = self.client.get(
            reverse("show_results"),
            search_params,
        )
        actual = self.get_article_count(r)
        expected = 2
        self.assertEqual(actual, expected)
        self.assertIn("SEC", r.content.decode())
        self.assertIn("Jose", r.content.decode())
        # API
        r = self.client.get(
            reverse("search-list", kwargs={"version": "v3"}),
            search_params,
        )
        actual = self.get_results_count(r)
        self.assertEqual(actual, expected)
        self.assertIn("SEC", r.content.decode())
        self.assertIn("Jose", r.content.decode())

        # Query by pacer_case_id advanced field
        search_params = {
            "type": SEARCH_TYPES.ORAL_ARGUMENT,
            "q": f"pacer_case_id:{self.audio_5.docket.pacer_case_id}",
        }
        # Frontend
        r = self.client.get(
            reverse("show_results"),
            search_params,
        )
        actual = self.get_article_count(r)
        expected = 1
        self.assertEqual(actual, expected)
        self.assertIn("Wikileaks", r.content.decode())
        # API
        r = self.client.get(
            reverse("search-list", kwargs={"version": "v3"}),
            search_params,
        )
        actual = self.get_results_count(r)
        self.assertEqual(actual, expected)
        self.assertIn("Wikileaks", r.content.decode())

    def test_oa_advanced_search_by_field_and_keyword(self) -> None:
        # Query by advanced field and refine by keyword.
        search_params = {
            "type": SEARCH_TYPES.ORAL_ARGUMENT,
            "q": f"docket_id:{self.audio_3.docket.pk} Lorem",
        }
        # Frontend
        r = self.client.get(
            reverse("show_results"),
            search_params,
        )
        actual = self.get_article_count(r)
        expected = 1
        self.assertEqual(actual, expected)
        self.assertIn("Lorem", r.content.decode())
        # API
        r = self.client.get(
            reverse("search-list", kwargs={"version": "v3"}),
            search_params,
        )
        actual = self.get_results_count(r)
        expected = 1
        self.assertEqual(actual, expected)
        self.assertIn("Lorem", r.content.decode())

    def test_oa_random_ordering(self) -> None:
        """Can the Oral Arguments results be ordered randomly?

        This test is difficult since we can't check that things actually get
        ordered randomly, but we can at least make sure the query succeeds.
        """
        search_params = {
            "type": SEARCH_TYPES.ORAL_ARGUMENT,
            "q": "Hong Liu",
            "order_by": "random_123 desc",
        }
        # Frontend
        r = self.client.get(reverse("show_results"), search_params)
        actual = self.get_article_count(r)
        expected = 2
        self.assertEqual(actual, expected)
        self.assertNotIn("an error", r.content.decode())
        # API
        r = self.client.get(
            reverse("search-list", kwargs={"version": "v3"}), search_params
        )
        actual = self.get_results_count(r)
        self.assertEqual(actual, expected)

    def test_last_oral_arguments_home_page(self) -> None:
        """Test last oral arguments in home page"""
        cache.delete("homepage-data-oa-es")
        r = self.client.get(
            reverse("show_results"),
        )
        self.assertIn("Latest Oral Arguments", r.content.decode())
        self.assertIn(
            "SEC v. Frank J. Information, WikiLeaks", r.content.decode()
        )
        self.assertIn(
            "Jose A. Dominguez v. Loretta E. Lynch", r.content.decode()
        )
        self.assertIn("Hong Liu Yang v. Lynch-Loretta E.", r.content.decode())
        self.assertIn("Hong Liu Lorem v. Lynch-Loretta E.", r.content.decode())

    def test_oa_advanced_search_combine_fields(self) -> None:
        # Query by two advanced fields, caseName and docketNumber
        # Frontend
        search_params = {
            "type": SEARCH_TYPES.ORAL_ARGUMENT,
            "q": f"caseName:Loretta AND docketNumber:({self.audio_2.docket.docket_number})",
        }
        r = self.client.get(
            reverse("show_results"),
            search_params,
        )
        actual = self.get_article_count(r)
        expected = 1
        self.assertEqual(actual, expected)
        self.assertIn("Jose", r.content.decode())
        # API
        r = self.client.get(
            reverse("search-list", kwargs={"version": "v3"}), search_params
        )
        actual = self.get_results_count(r)
        expected = 1
        self.assertEqual(actual, expected)
        self.assertIn("Jose", r.content.decode())

    def test_oa_search_by_no_exact_docket_number(self) -> None:
        # Query a not exact docket number: 19-5734 -> 19 5734
        # Frontend
        search_params = {
            "type": SEARCH_TYPES.ORAL_ARGUMENT,
            "q": f'docketNumber:"19 5734"',
        }
        r = self.client.get(
            reverse("show_results"),
            search_params,
        )
        actual = self.get_article_count(r)
        expected = 1
        self.assertEqual(actual, expected)
        self.assertIn("Jose", r.content.decode())

        # Avoid error parsing the docket number: 19-5734 -> 19:5734.
        search_params["q"] = "docketNumber:19:5734"
        r = self.client.get(
            reverse("show_results"),
            search_params,
        )
        actual = self.get_article_count(r)
        expected = 1
        self.assertEqual(actual, expected)
        self.assertIn("Jose", r.content.decode())

    def test_oa_results_relevance_ordering_elastic(self) -> None:
        # Relevance order, two words match.
        search_params = {
            "q": "Lynch Loretta",
            "type": SEARCH_TYPES.ORAL_ARGUMENT,
            "order_by": "score desc",
        }
        # Frontend
        r = self.client.get(
            reverse("show_results"),
            search_params,
        )
        actual = self.get_article_count(r)
        expected = 3
        self.assertEqual(actual, expected)
        self.assertTrue(
            r.content.decode().index("Hong Liu Lorem")
            < r.content.decode().index("Hong Liu Yang")
            < r.content.decode().index("Jose"),
            msg="'Hong Liu Lorem' should come BEFORE 'Hong Liu Yang' and 'Jose' when order_by relevance.",
        )
        # API
        r = self.client.get(
            reverse("search-list", kwargs={"version": "v3"}), search_params
        )
        actual = self.get_results_count(r)
        self.assertEqual(actual, expected)
        self.assertTrue(
            r.content.decode().index("Hong Liu Lorem")
            < r.content.decode().index("Hong Liu Yang")
            < r.content.decode().index("Jose"),
            msg="'Hong Liu Lorem' should come BEFORE 'Hong Liu Yang' and 'Jose' when order_by relevance.",
        )

        # Relevance order, two words match, reverse order.
        search_params = {
            "q": "Loretta Lynch",
            "type": SEARCH_TYPES.ORAL_ARGUMENT,
            "order_by": "score desc",
        }
        # Frontend
        r = self.client.get(
            reverse("show_results"),
            search_params,
        )
        actual = self.get_article_count(r)
        expected = 3
        self.assertEqual(actual, expected)
        self.assertTrue(
            r.content.decode().index("Jose")
            < r.content.decode().index("Hong Liu Lorem")
            < r.content.decode().index("Hong Liu Yang"),
            msg="'Jose' should come BEFORE 'Hong Liu Lorem' and 'Hong Liu Yang' when order_by relevance.",
        )
        # API
        r = self.client.get(
            reverse("search-list", kwargs={"version": "v3"}), search_params
        )
        actual = self.get_results_count(r)
        self.assertEqual(actual, expected)
        self.assertTrue(
            r.content.decode().index("Jose")
            < r.content.decode().index("Hong Liu Lorem")
            < r.content.decode().index("Hong Liu Yang"),
            msg="'Jose' should come BEFORE 'Hong Liu Lorem' and 'Hong Liu Yang' when order_by relevance.",
        )

        # Relevance order, hyphenated compound word.
        search_params = {
            "q": "Lynch-Loretta E.",
            "type": SEARCH_TYPES.ORAL_ARGUMENT,
            "order_by": "score desc",
        }
        # Frontend
        r = self.client.get(
            reverse("show_results"),
            search_params,
        )
        actual = self.get_article_count(r)
        expected = 3
        self.assertEqual(actual, expected)
        self.assertTrue(
            r.content.decode().index("Hong Liu Lorem")
            < r.content.decode().index("Hong Liu Yang")
            < r.content.decode().index("Jose"),
            msg="'Hong Liu Lorem' should come BEFORE 'Hong Liu Yang' and 'Jose' when order_by relevance.",
        )
        # API
        r = self.client.get(
            reverse("search-list", kwargs={"version": "v3"}), search_params
        )
        actual = self.get_results_count(r)
        self.assertEqual(actual, expected)
        self.assertTrue(
            r.content.decode().index("Hong Liu Lorem")
            < r.content.decode().index("Hong Liu Yang")
            < r.content.decode().index("Jose"),
            msg="'Hong Liu Lorem' should come BEFORE 'Hong Liu Yang' and 'Jose' when order_by relevance.",
        )

    def test_oa_results_api_fields_es(self) -> None:
        search_params = {
            "type": SEARCH_TYPES.ORAL_ARGUMENT,
            "q": "Hong Liu Lorem v. Lynch-Loretta E.",
        }

        # API
        r = self.client.get(
            reverse("search-list", kwargs={"version": "v3"}), search_params
        )
        actual = self.get_results_count(r)
        expected = 1
        self.assertEqual(actual, expected)

        keys_to_check = [
            "absolute_url",
            "caseName",
            "court",
            "court_citation_string",
            "court_exact",
            "court_id",
            "dateArgued",
            "dateReargued",
            "dateReargumentDenied",
            "docketNumber",
            "docket_id",
            "download_url",
            "duration",
            "file_size_mp3",
            "id",
            "judge",
            "local_path",
            "pacer_case_id",
            "panel_ids",
            "snippet",
            "source",
            "sha1",
            "timestamp",
        ]
        keys_count = len(r.data["results"][0])
        self.assertEqual(keys_count, 23)
        for key in keys_to_check:
            self.assertTrue(
                key in r.data["results"][0],
                msg=f"Key {key} not found in the result object.",
            )

    def test_oa_results_api_pagination(self) -> None:
        created_audios = []
        for i in range(20):
            audio = AudioFactory.create(
                docket_id=self.audio_3.docket.pk,
            )
            created_audios.append(audio)

        search_params = {
            "type": SEARCH_TYPES.ORAL_ARGUMENT,
        }
        # Frontend
        r = self.client.get(
            reverse("show_results"),
            search_params,
        )
        actual = self.get_article_count(r)
        expected = 20
        self.assertEqual(actual, expected)
        self.assertIn("24", r.content.decode())
        self.assertIn("1 of 2", r.content.decode())

        # Test next page.
        search_params = {
            "type": SEARCH_TYPES.ORAL_ARGUMENT,
            "page": 2,
        }
        r = self.client.get(
            reverse("show_results"),
            search_params,
        )
        actual = self.get_article_count(r)
        expected = 5
        self.assertEqual(actual, expected)
        self.assertIn("25", r.content.decode())
        self.assertIn("2 of 2", r.content.decode())

        search_params = {
            "type": SEARCH_TYPES.ORAL_ARGUMENT,
        }
        # API
        r = self.client.get(
            reverse("search-list", kwargs={"version": "v3"}), search_params
        )
        actual = self.get_results_count(r)
        expected = 20
        self.assertEqual(actual, expected)
        self.assertEqual(25, r.data["count"])
        self.assertIn("page=2", r.data["next"])

        # Test next page.
        search_params = {
            "type": SEARCH_TYPES.ORAL_ARGUMENT,
            "page": 2,
        }
        r = self.client.get(
            reverse("search-list", kwargs={"version": "v3"}), search_params
        )
        actual = self.get_results_count(r)
        expected = 5
        self.assertEqual(actual, expected)
        self.assertEqual(25, r.data["count"])
        self.assertEqual(None, r.data["next"])

        # Remove Audio objects to avoid affecting other tests.
        for created_audio in created_audios:
            created_audio.delete()

    def test_oa_synonym_search(self) -> None:
        # Query using a synonym
        # Frontend
        search_params = {
            "type": SEARCH_TYPES.ORAL_ARGUMENT,
            "q": f"Freedom of Info",
        }
        r = self.client.get(
            reverse("show_results"),
            search_params,
        )
        actual = self.get_article_count(r)
        expected = 1
        self.assertEqual(actual, expected)
        self.assertIn("Freedom", r.content.decode())
        # API
        r = self.client.get(
            reverse("search-list", kwargs={"version": "v3"}), search_params
        )
        actual = self.get_results_count(r)
        expected = 1
        self.assertEqual(actual, expected)
        self.assertIn("Freedom", r.content.decode())

        # Top abbreviations in legal documents
        # Single term posttraumatic
        search_params["q"] = "posttraumatic stress disorder"
        r = self.client.get(
            reverse("show_results"),
            search_params,
        )
        actual = self.get_article_count(r)
        expected = 1
        self.assertEqual(actual, expected)
        self.assertIn("<mark>ptsd</mark>", r.content.decode())

        # Split terms post traumatic
        search_params["q"] = "post traumatic stress disorder"
        r = self.client.get(
            reverse("show_results"),
            search_params,
        )
        actual = self.get_article_count(r)
        expected = 1
        self.assertEqual(actual, expected)
        self.assertIn("<mark>ptsd</mark>", r.content.decode())

        # Search acronym "apa"
        search_params["q"] = "apa"
        r = self.client.get(
            reverse("show_results"),
            search_params,
        )
        actual = self.get_article_count(r)
        expected = 2
        self.assertEqual(actual, expected)
        self.assertIn("<mark>apa</mark>", r.content.decode())
        self.assertIn("<mark>Administrative</mark>", r.content.decode())
        self.assertIn("<mark>procedures</mark>", r.content.decode())
        self.assertIn("<mark>act</mark>", r.content.decode())

        # Search by "Administrative procedures act"
        search_params["q"] = "Administrative procedures act"
        r = self.client.get(
            reverse("show_results"),
            search_params,
        )
        actual = self.get_article_count(r)
        expected = 2
        self.assertEqual(actual, expected)
        self.assertIn("<mark>apa</mark>", r.content.decode())
        self.assertIn("<mark>Administrative</mark>", r.content.decode())
        self.assertIn("<mark>procedures</mark>", r.content.decode())
        self.assertIn("<mark>act</mark>", r.content.decode())

        # Search by "Administrative" shouldn't return results for "apa" but for
        # "Administrative" and "Administrative procedures act".
        search_params["q"] = "Administrative"
        r = self.client.get(
            reverse("show_results"),
            search_params,
        )
        actual = self.get_article_count(r)
        expected = 2
        self.assertEqual(actual, expected)
        self.assertIn("Hong Liu Yang", r.content.decode())
        self.assertIn("procedures act", r.content.decode())

        # Single word one-way synonyms.
        # mag => mag,magazine,magistrate
        search_params["q"] = "mag"
        r = self.client.get(
            reverse("show_results"),
            search_params,
        )
        actual = self.get_article_count(r)
        expected = 3
        self.assertEqual(actual, expected)
        self.assertIn("<mark>mag</mark>", r.content.decode())
        self.assertIn("<mark>magazine</mark>", r.content.decode())
        self.assertIn("<mark>magistrate</mark>", r.content.decode())

        # Searching "magazine" only returns results containing "magazine"
        search_params["q"] = "magazine"
        r = self.client.get(
            reverse("show_results"),
            search_params,
        )
        actual = self.get_article_count(r)
        expected = 1
        self.assertEqual(actual, expected)
        self.assertIn("<mark>magazine</mark>", r.content.decode())

    def test_oa_stopwords_search(self) -> None:
        # Query using a stopword, indexed content doesn't contain the stop word
        # Frontend
        search_params = {
            "type": SEARCH_TYPES.ORAL_ARGUMENT,
            "q": f"judge:Wallace and Friedland",
        }
        r = self.client.get(
            reverse("show_results"),
            search_params,
        )
        actual = self.get_article_count(r)
        expected = 1
        self.assertEqual(actual, expected)
        self.assertIn("Jose", r.content.decode())

        search_params = {
            "type": SEARCH_TYPES.ORAL_ARGUMENT,
            "q": f"judge:Wallace to Friedland",
        }
        r = self.client.get(
            reverse("show_results"),
            search_params,
        )
        actual = self.get_article_count(r)
        expected = 1
        self.assertEqual(actual, expected)
        self.assertIn("Freedom", r.content.decode())

        # Special stopwords are not found.
        search_params = {
            "type": SEARCH_TYPES.ORAL_ARGUMENT,
            "q": f"xx-xxxx",
        }
        r = self.client.get(
            reverse("show_results"),
            search_params,
        )
        actual = self.get_article_count(r)
        expected = 0
        self.assertEqual(actual, expected)

    def test_phrase_queries_with_stop_words(self) -> None:
        # Do phrase queries with stop words return results properly?
        # Frontend
        search_params = {
            "type": SEARCH_TYPES.ORAL_ARGUMENT,
            "q": f'caseName:"Freedom of Inform"',
        }
        r = self.client.get(
            reverse("show_results"),
            search_params,
        )
        actual = self.get_article_count(r)
        expected = 1
        self.assertEqual(actual, expected)
        self.assertIn("Freedom", r.content.decode())
        # API
        r = self.client.get(
            reverse("search-list", kwargs={"version": "v3"}), search_params
        )
        actual = self.get_results_count(r)
        expected = 1
        self.assertEqual(actual, expected)
        self.assertIn("Freedom", r.content.decode())

    def test_character_case_queries(self) -> None:
        # Do character case queries works properly?
        # Queries like WikiLeaks and wikileaks or GraphQL and GraphqL, should
        # return the same results in both cases.
        # Frontend
        search_params = {
            "type": SEARCH_TYPES.ORAL_ARGUMENT,
            "q": "WikiLeaks",
        }
        r = self.client.get(
            reverse("show_results"),
            search_params,
        )
        actual = self.get_article_count(r)
        expected = 2
        self.assertEqual(actual, expected)
        self.assertIn("SEC", r.content.decode())
        self.assertIn("Freedom", r.content.decode())

        search_params = {
            "type": SEARCH_TYPES.ORAL_ARGUMENT,
            "q": "wikileaks",
        }
        r = self.client.get(
            reverse("show_results"),
            search_params,
        )
        actual = self.get_article_count(r)
        expected = 2
        self.assertEqual(actual, expected)
        self.assertIn("SEC", r.content.decode())
        self.assertIn("Freedom", r.content.decode())

    def test_emojis_searchable(self) -> None:
        # Are emojis are searchable?
        # Frontend
        search_params = {
            "type": SEARCH_TYPES.ORAL_ARGUMENT,
            "q": "⚖️",
        }
        r = self.client.get(
            reverse("show_results"),
            search_params,
        )
        actual = self.get_article_count(r)
        expected = 1
        self.assertEqual(actual, expected)
        self.assertIn("Wallace", r.content.decode())
        # Is the emoji highlighted?
        self.assertIn("<mark>⚖️</mark>", r.content.decode())
        self.assertEqual(r.content.decode().count("<mark>⚖️</mark>"), 2)

        # API
        r = self.client.get(
            reverse("search-list", kwargs={"version": "v3"}), search_params
        )
        actual = self.get_results_count(r)
        expected = 1
        self.assertEqual(actual, expected)
        self.assertIn("Wallace", r.content.decode())

    def test_docket_number_proximity_query(self) -> None:
        """Test docket_number proximity query, so that docket numbers like
        1:21-cv-1234-ABC can be matched by queries like: 21-1234
        """

        # Query 1234-21, no results should be returned due to phrased search.
        # Frontend
        search_params = {
            "type": SEARCH_TYPES.ORAL_ARGUMENT,
            "q": "1234-21",
        }
        r = self.client.get(
            reverse("show_results"),
            search_params,
        )
        actual = self.get_article_count(r)
        expected = 0
        self.assertEqual(actual, expected)
        # API
        r = self.client.get(
            reverse("search-list", kwargs={"version": "v3"}), search_params
        )
        actual = self.get_results_count(r)
        self.assertEqual(actual, expected)

        # Query 21-1234, return results for 1:21-bk-1234 and 1:21-cv-1234-ABC
        # Frontend
        search_params["q"] = "21-1234"
        r = self.client.get(
            reverse("show_results"),
            search_params,
        )
        actual = self.get_article_count(r)
        expected = 2
        self.assertEqual(actual, expected)
        self.assertIn("Freedom", r.content.decode())
        self.assertIn("SEC", r.content.decode())
        # API
        r = self.client.get(
            reverse("search-list", kwargs={"version": "v3"}), search_params
        )
        actual = self.get_results_count(r)
        self.assertEqual(actual, expected)
        self.assertIn("Freedom", r.content.decode())
        self.assertIn("SEC", r.content.decode())

        # Query 1:21-cv-1234
        # Frontend
        search_params = {
            "type": SEARCH_TYPES.ORAL_ARGUMENT,
            "q": "1:21-cv-1234",
        }
        r = self.client.get(
            reverse("show_results"),
            search_params,
        )
        actual = self.get_article_count(r)
        expected = 1
        self.assertEqual(actual, expected)
        self.assertIn("Wikileaks", r.content.decode())
        # API
        r = self.client.get(
            reverse("search-list", kwargs={"version": "v3"}), search_params
        )
        actual = self.get_results_count(r)
        self.assertEqual(actual, expected)
        self.assertIn("Wikileaks", r.content.decode())

        # Query 1:21-cv-1234-ABC
        # Frontend
        search_params["q"] = "1:21-cv-1234-ABC"
        r = self.client.get(
            reverse("show_results"),
            search_params,
        )
        actual = self.get_article_count(r)
        expected = 1
        self.assertEqual(actual, expected)
        self.assertIn("Wikileaks", r.content.decode())
        # API
        r = self.client.get(
            reverse("search-list", kwargs={"version": "v3"}), search_params
        )
        actual = self.get_results_count(r)
        self.assertEqual(actual, expected)
        self.assertIn("Wikileaks", r.content.decode())

        # Query 1:21-bk-1234
        # Frontend
        search_params["q"] = "1:21-bk-1234"
        r = self.client.get(
            reverse("show_results"),
            search_params,
        )
        actual = self.get_article_count(r)
        expected = 1
        self.assertEqual(actual, expected)
        self.assertIn("SEC", r.content.decode())
        # API
        r = self.client.get(
            reverse("search-list", kwargs={"version": "v3"}), search_params
        )
        actual = self.get_results_count(r)
        self.assertEqual(actual, expected)
        self.assertIn("SEC", r.content.decode())

        # docket_number filter: 21-1234, return results for 1:21-bk-1234
        # and 1:21-cv-1234-ABC
        search_params = {
            "type": SEARCH_TYPES.ORAL_ARGUMENT,
            "docket_number": f"21-1234",
        }
        # Frontend
        r = self.client.get(
            reverse("show_results"),
            search_params,
        )
        actual = self.get_article_count(r)
        expected = 2
        self.assertEqual(actual, expected)
        self.assertIn("SEC", r.content.decode())
        self.assertIn("Freedom", r.content.decode())
        self.assertIn("SEC", r.content.decode())

        # API
        r = self.client.get(
            reverse("search-list", kwargs={"version": "v3"}),
            search_params,
        )
        actual = self.get_results_count(r)
        self.assertEqual(actual, expected)
        self.assertIn("Freedom", r.content.decode())
        self.assertIn("SEC", r.content.decode())

    def test_docket_number_suffixes_query(self) -> None:
        """Test docket_number with suffixes can be found."""

        # Indexed: 1:21-bk-1234 -> Search: 1:21-bk-1234-ABC
        # Frontend
        search_params = {
            "type": SEARCH_TYPES.ORAL_ARGUMENT,
            "q": "1:21-bk-1234-ABC",
        }
        r = self.client.get(
            reverse("show_results"),
            search_params,
        )
        actual = self.get_article_count(r)
        expected = 1
        self.assertEqual(actual, expected)
        self.assertIn("SEC", r.content.decode())
        # API
        r = self.client.get(
            reverse("search-list", kwargs={"version": "v3"}), search_params
        )
        actual = self.get_results_count(r)
        self.assertEqual(actual, expected)
        self.assertIn("SEC", r.content.decode())

        # Other kind of formats can still be searched -> ASBCA No. 59126
        search_params = {
            "type": SEARCH_TYPES.ORAL_ARGUMENT,
            "q": "ASBCA No. 59126",
        }
        r = self.client.get(
            reverse("show_results"),
            search_params,
        )
        actual = self.get_article_count(r)
        expected = 2
        self.assertEqual(actual, expected)
        self.assertIn("Hong Liu", r.content.decode())

    def test_stemming_disable_search(self) -> None:
        """Test docket_number with suffixes can be found."""

        # Normal search with stemming 'Information', results for:
        # Hong Liu Yang (Joseph Information Deposition)
        # SEC v. Frank J. Information... (Mary Deposit)
        # Freedom of Inform... (Wallace to Friedland ⚖️ Deposit)
        # Frontend
        search_params = {
            "type": SEARCH_TYPES.ORAL_ARGUMENT,
            "q": "Information deposition",
        }
        r = self.client.get(
            reverse("show_results"),
            search_params,
        )
        actual = self.get_article_count(r)
        expected = 3
        self.assertEqual(actual, expected)
        self.assertIn("SEC v. Frank J.", r.content.decode())
        self.assertIn("Freedom of", r.content.decode())
        self.assertIn("Hong Liu Yang", r.content.decode())

        # Exact search '"Information" deposition', results for:
        # Hong Liu Yang (Joseph Information Deposition)
        # SEC v. Frank J. Information... (Mary Deposit)
        # Frontend
        search_params["q"] = '"Information" deposition'
        r = self.client.get(
            reverse("show_results"),
            search_params,
        )
        actual = self.get_article_count(r)
        expected = 2
        self.assertEqual(actual, expected)
        self.assertIn("SEC v. Frank J.", r.content.decode())
        self.assertIn("Hong Liu Yang", r.content.decode())
        self.assertEqual(
            r.content.decode().count("<mark>Information</mark>"), 4
        )
        self.assertEqual(r.content.decode().count("<mark>Deposit</mark>"), 2)
        self.assertEqual(
            r.content.decode().count("<mark>Deposition</mark>"), 2
        )

        # Exact search '"Information" "deposit"', results for:
        # SEC v. Frank J. Information... (Mary Deposit)
        # Frontend
        search_params["q"] = '"Information" "deposit"'
        r = self.client.get(
            reverse("show_results"),
            search_params,
        )
        actual = self.get_article_count(r)
        expected = 1
        self.assertEqual(actual, expected)
        self.assertIn("SEC v. Frank J.", r.content.decode())

        # Exact search '"Inform" "deposit"', results for:
        # Freedom of Inform... (Wallace to Friedland ⚖️ Deposit)
        # Frontend
        search_params["q"] = '"Inform" "deposit"'
        r = self.client.get(
            reverse("show_results"),
            search_params,
        )
        actual = self.get_article_count(r)
        expected = 1
        self.assertEqual(actual, expected)
        self.assertIn("Freedom of", r.content.decode())
        self.assertIn("<mark>Inform</mark>", r.content.decode())
        self.assertEqual(r.content.decode().count("<mark>Inform</mark>"), 2)
        self.assertEqual(r.content.decode().count("<mark>Deposit</mark>"), 2)

        # API
        # Does quote_field_suffix works on API too?
        search_params["q"] = '"Inform" "deposit"'
        r = self.client.get(
            reverse("search-list", kwargs={"version": "v3"}),
            search_params,
        )
        actual = self.get_results_count(r)
        expected = 1
        self.assertEqual(actual, expected)
        self.assertIn("Freedom of", r.content.decode())

    def test_keep_in_sync_related_OA_objects(self) -> None:
        """Test docket_number with suffixes can be found."""
        with transaction.atomic():
            docket_5 = DocketFactory.create(
                docket_number="1:22-bk-12345",
                court_id=self.court_1.pk,
                date_argued=datetime.date(2015, 8, 16),
            )
            audio_6 = AudioFactory.create(
                case_name="Lorem Ipsum Dolor vs. USA",
                docket_id=docket_5.pk,
            )
            audio_7 = AudioFactory.create(
                case_name="Lorem Ipsum Dolor vs. IRS",
                docket_id=docket_5.pk,
            )

            cd = {
                "type": SEARCH_TYPES.ORAL_ARGUMENT,
                "q": "Lorem Ipsum Dolor vs. United States",
                "order_by": "score desc",
            }
            search_query = AudioDocument.search()
            s, total_query_results, top_hits_limit = build_es_main_query(
                search_query, cd
            )
            self.assertEqual(s.count(), 1)
            results = s.execute()
            self.assertEqual(results[0].caseName, "Lorem Ipsum Dolor vs. USA")
            self.assertEqual(results[0].docketNumber, "1:22-bk-12345")
            self.assertEqual(results[0].panel_ids, [])

            # Update docket number.
            docket_5.docket_number = "23-98765"
            docket_5.save()

            # Confirm docket number is updated in the index.
            s, total_query_results, top_hits_limit = build_es_main_query(
                search_query, cd
            )
            self.assertEqual(s.count(), 1)
            results = s.execute()
            self.assertEqual(results[0].caseName, "Lorem Ipsum Dolor vs. USA")
            self.assertEqual(results[0].docketNumber, "23-98765")

            # Trigger a ManyToMany insert.
            audio_7.refresh_from_db()
            audio_7.panel.add(self.author)

            # Confirm ManyToMany field is updated in the index.
            cd["q"] = "Lorem Ipsum Dolor vs. IRS"
            s, total_query_results, top_hits_limit = build_es_main_query(
                search_query, cd
            )
            self.assertEqual(s.count(), 1)
            results = s.execute()
            self.assertEqual(results[0].caseName, "Lorem Ipsum Dolor vs. IRS")
            self.assertEqual(results[0].panel_ids, [self.author.pk])

            # Delete parent docket.
            docket_5.delete()

            # Confirm that docket-related audio objects are removed from the
            # index.
            cd["q"] = "Lorem Ipsum Dolor"
            s, total_query_results, top_hits_limit = build_es_main_query(
                search_query, cd
            )
            self.assertEqual(s.count(), 0)

<<<<<<< HEAD
    def test_percolator(self) -> None:
        """Test if a variety of documents triggers a percolator query."""

        # Add queries to percolator.
        cd = {
            "type": SEARCH_TYPES.ORAL_ARGUMENT,
            "q": "Loretta",
            "order_by": "score desc",
        }
        query_id = self.save_percolator_query(cd)
        AudioDocument._index.refresh()
        response = percolate_document(self.prepare_document(self.audio_2))
        expected_queries = 1
        self.assertEqual(len(response), expected_queries)
        self.assertEqual(self.confirm_query_matched(response, query_id), True)

        cd = {
            "type": SEARCH_TYPES.ORAL_ARGUMENT,
            "case_name": "jose",
            "q": "",
            "order_by": "score desc",
        }

        query_id = self.save_percolator_query(cd)
        AudioDocument._index.refresh()
        response = percolate_document(self.prepare_document(self.audio_2))
        expected_queries = 2
        self.assertEqual(len(response), expected_queries)
        self.assertEqual(self.confirm_query_matched(response, query_id), True)

        cd = {
            "type": SEARCH_TYPES.ORAL_ARGUMENT,
            "docket_number": f"1:21-bk-1234",
            "q": "",
            "order_by": "score desc",
        }
        query_id = self.save_percolator_query(cd)
        AudioDocument._index.refresh()
        response = percolate_document(self.prepare_document(self.audio_1))
        expected_queries = 1
        self.assertEqual(len(response), expected_queries)
        self.assertEqual(self.confirm_query_matched(response, query_id), True)

        cd = {
            "type": SEARCH_TYPES.ORAL_ARGUMENT,
            "docket_number": f"1:21-cv-1234-ABC",
            "court": f"cabc",
            "q": "",
            "order_by": "score desc",
        }

        query_id = self.save_percolator_query(cd)
        AudioDocument._index.refresh()
        response = percolate_document(self.prepare_document(self.audio_5))
        expected_queries = 1
        self.assertEqual(len(response), expected_queries)
        self.assertEqual(self.confirm_query_matched(response, query_id), True)

        cd = {
            "type": SEARCH_TYPES.ORAL_ARGUMENT,
            "docket_number": f"1:21-bk-1234",
            "court": f"cabc",
            "argued_after": datetime.date(2015, 8, 16),
            "q": "",
            "order_by": "score desc",
        }

        query_id = self.save_percolator_query(cd)
        AudioDocument._index.refresh()
        response = percolate_document(self.prepare_document(self.audio_1))
        expected_queries = 2
        self.assertEqual(len(response), expected_queries)
        self.assertEqual(self.confirm_query_matched(response, query_id), True)

        cd = {
            "type": SEARCH_TYPES.ORAL_ARGUMENT,
            "docket_number": f"19-5734",
            "court": f"cabc",
            "argued_after": datetime.date(2015, 8, 15),
            "q": "Loretta NOT (Hong Liu)",
            "order_by": "score desc",
        }
        query_id = self.save_percolator_query(cd)
        AudioDocument._index.refresh()
        response = percolate_document(self.prepare_document(self.audio_2))
        expected_queries = 3
        self.assertEqual(len(response), expected_queries)
        self.assertEqual(self.confirm_query_matched(response, query_id), True)

        cd = {
            "type": SEARCH_TYPES.ORAL_ARGUMENT,
            "court": f"nyed",
            "argued_after": datetime.date(2015, 8, 14),
            "q": f"caseName:Loretta AND docketNumber:(ASBCA No. 59126)",
            "order_by": "score desc",
        }

        query_id = self.save_percolator_query(cd)
        AudioDocument._index.refresh()
        response = percolate_document(self.prepare_document(self.audio_4))
        expected_queries = 2
        self.assertEqual(len(response), expected_queries)
        self.assertEqual(self.confirm_query_matched(response, query_id), True)
=======
    def test_exact_and_synonyms_query(self) -> None:
        """Test exact and synonyms in the same query."""

        # Search for 'learn road' should return results for 'learn of rd' and
        # 'learning rd'.
        search_params = {
            "type": SEARCH_TYPES.ORAL_ARGUMENT,
            "q": f"learn road",
        }
        r = self.client.get(
            reverse("show_results"),
            search_params,
        )
        actual = self.get_article_count(r)
        expected = 2
        self.assertEqual(actual, expected)
        self.assertIn("<mark>Learn</mark>", r.content.decode())
        self.assertIn("<mark>Learning</mark>", r.content.decode())
        self.assertIn("<mark>rd</mark>", r.content.decode())

        # Search for '"learning" road' should return only a result for
        # 'Learning rd'
        search_params["q"] = f'"learning" road'
        r = self.client.get(
            reverse("show_results"),
            search_params,
        )
        actual = self.get_article_count(r)
        expected = 1
        self.assertEqual(actual, expected)
        self.assertIn("<mark>Learning</mark>", r.content.decode())
        self.assertIn("rd", r.content.decode())

        # A phrase search for '"learn road"' should execute an exact and phrase
        # search simultaneously. It shouldn't return any results,
        # given that the indexed string is 'Learn of rd'.
        search_params["q"] = f'"learn road"'
        r = self.client.get(
            reverse("show_results"),
            search_params,
        )
        actual = self.get_article_count(r)
        expected = 0
        self.assertEqual(actual, expected)
>>>>>>> eb7efcf2
<|MERGE_RESOLUTION|>--- conflicted
+++ resolved
@@ -4484,8 +4484,52 @@
                 search_query, cd
             )
             self.assertEqual(s.count(), 0)
-
-<<<<<<< HEAD
+        
+    def test_exact_and_synonyms_query(self) -> None:
+        """Test exact and synonyms in the same query."""
+
+        # Search for 'learn road' should return results for 'learn of rd' and
+        # 'learning rd'.
+        search_params = {
+            "type": SEARCH_TYPES.ORAL_ARGUMENT,
+            "q": f"learn road",
+        }
+        r = self.client.get(
+            reverse("show_results"),
+            search_params,
+        )
+        actual = self.get_article_count(r)
+        expected = 2
+        self.assertEqual(actual, expected)
+        self.assertIn("<mark>Learn</mark>", r.content.decode())
+        self.assertIn("<mark>Learning</mark>", r.content.decode())
+        self.assertIn("<mark>rd</mark>", r.content.decode())
+
+        # Search for '"learning" road' should return only a result for
+        # 'Learning rd'
+        search_params["q"] = f'"learning" road'
+        r = self.client.get(
+            reverse("show_results"),
+            search_params,
+        )
+        actual = self.get_article_count(r)
+        expected = 1
+        self.assertEqual(actual, expected)
+        self.assertIn("<mark>Learning</mark>", r.content.decode())
+        self.assertIn("rd", r.content.decode())
+
+        # A phrase search for '"learn road"' should execute an exact and phrase
+        # search simultaneously. It shouldn't return any results,
+        # given that the indexed string is 'Learn of rd'.
+        search_params["q"] = f'"learn road"'
+        r = self.client.get(
+            reverse("show_results"),
+            search_params,
+        )
+        actual = self.get_article_count(r)
+        expected = 0
+        self.assertEqual(actual, expected)
+
     def test_percolator(self) -> None:
         """Test if a variety of documents triggers a percolator query."""
 
@@ -4588,50 +4632,4 @@
         response = percolate_document(self.prepare_document(self.audio_4))
         expected_queries = 2
         self.assertEqual(len(response), expected_queries)
-        self.assertEqual(self.confirm_query_matched(response, query_id), True)
-=======
-    def test_exact_and_synonyms_query(self) -> None:
-        """Test exact and synonyms in the same query."""
-
-        # Search for 'learn road' should return results for 'learn of rd' and
-        # 'learning rd'.
-        search_params = {
-            "type": SEARCH_TYPES.ORAL_ARGUMENT,
-            "q": f"learn road",
-        }
-        r = self.client.get(
-            reverse("show_results"),
-            search_params,
-        )
-        actual = self.get_article_count(r)
-        expected = 2
-        self.assertEqual(actual, expected)
-        self.assertIn("<mark>Learn</mark>", r.content.decode())
-        self.assertIn("<mark>Learning</mark>", r.content.decode())
-        self.assertIn("<mark>rd</mark>", r.content.decode())
-
-        # Search for '"learning" road' should return only a result for
-        # 'Learning rd'
-        search_params["q"] = f'"learning" road'
-        r = self.client.get(
-            reverse("show_results"),
-            search_params,
-        )
-        actual = self.get_article_count(r)
-        expected = 1
-        self.assertEqual(actual, expected)
-        self.assertIn("<mark>Learning</mark>", r.content.decode())
-        self.assertIn("rd", r.content.decode())
-
-        # A phrase search for '"learn road"' should execute an exact and phrase
-        # search simultaneously. It shouldn't return any results,
-        # given that the indexed string is 'Learn of rd'.
-        search_params["q"] = f'"learn road"'
-        r = self.client.get(
-            reverse("show_results"),
-            search_params,
-        )
-        actual = self.get_article_count(r)
-        expected = 0
-        self.assertEqual(actual, expected)
->>>>>>> eb7efcf2
+        self.assertEqual(self.confirm_query_matched(response, query_id), True)
from datetime import datetime

from django.conf import settings
from django.template import loader
from django_elasticsearch_dsl import Document, Index, fields

from cl.audio.models import Audio
from cl.lib.search_index_utils import null_map
from cl.lib.utils import deepgetattr
from cl.search.models import Citation, ParentheticalGroup

# Define parenthetical elasticsearch index
parenthetical_group_index = Index("parenthetical_group")
parenthetical_group_index.settings(
    number_of_shards=settings.ELASTICSEARCH_NUMBER_OF_SHARDS,
    number_of_replicas=settings.ELASTICSEARCH_NUMBER_OF_REPLICAS,
)


@parenthetical_group_index.document
class ParentheticalGroupDocument(Document):
    author_id = fields.IntegerField(attr="opinion.author_id")
    caseName = fields.TextField(attr="opinion.cluster.case_name")
    citeCount = fields.IntegerField(attr="opinion.cluster.citation_count")
    citation = fields.ListField(
        fields.KeywordField(),
    )
    cites = fields.ListField(
        fields.IntegerField(),
    )
    cluster_id = fields.IntegerField(attr="opinion.cluster_id")
    court_id = fields.KeywordField(attr="opinion.cluster.docket.court.pk")
    dateArgued = fields.DateField(attr="opinion.cluster.docket.date_argued")
    dateFiled = fields.DateField(attr="opinion.cluster.date_filed")
    dateReargued = fields.DateField(
        attr="opinion.cluster.docket.date_reargued"
    )
    dateReargumentDenied = fields.DateField(
        attr="opinion.cluster.docket.date_reargument_denied"
    )
    describing_opinion_cluster_id = fields.KeywordField(
        attr="representative.describing_opinion.cluster.id"
    )
    describing_opinion_cluster_slug = fields.KeywordField(
        attr="representative.describing_opinion.cluster.slug"
    )
    docket_id = fields.IntegerField(attr="opinion.cluster.docket_id")
    docketNumber = fields.KeywordField(
        attr="opinion.cluster.docket.docket_number"
    )
    joined_by_ids = fields.ListField(
        fields.IntegerField(),
    )
    judge = fields.TextField(
        attr="opinion.cluster.judges",
    )
    lexisCite = fields.ListField(
        fields.KeywordField(),
    )
    neutralCite = fields.ListField(
        fields.KeywordField(),
    )
    opinion_cluster_slug = fields.KeywordField(attr="opinion.cluster.slug")
    opinion_extracted_by_ocr = fields.BooleanField(
        attr="opinion.extracted_by_ocr"
    )
    panel_ids = fields.ListField(
        fields.IntegerField(),
    )
    representative_score = fields.KeywordField(attr="representative.score")
    representative_text = fields.TextField(
        attr="representative.text",
    )
    scdb_id = fields.KeywordField(attr="opinion.cluster.scdb_id")
    status = fields.KeywordField()
    suitNature = fields.TextField(
        attr="opinion.cluster.nature_of_suit",
    )

    class Django:
        model = ParentheticalGroup
        fields = ["score"]

    def prepare_citation(self, instance):
        return [str(cite) for cite in instance.opinion.cluster.citations.all()]

    def prepare_cites(self, instance):
        return [o.pk for o in instance.opinion.opinions_cited.all()]

    def prepare_joined_by_ids(self, instance):
        return [judge.pk for judge in instance.opinion.joined_by.all()]

    def prepare_lexisCite(self, instance):
        try:
            return str(
                instance.opinion.cluster.citations.filter(type=Citation.LEXIS)[
                    0
                ]
            )
        except IndexError:
            pass

    def prepare_neutralCite(self, instance):
        try:
            return str(
                instance.opinion.cluster.citations.filter(
                    type=Citation.NEUTRAL
                )[0]
            )
        except IndexError:
            pass

    def prepare_panel_ids(self, instance):
        return [judge.pk for judge in instance.opinion.cluster.panel.all()]

    def prepare_status(self, instance):
        return instance.opinion.cluster.get_precedential_status_display()


# Define oral arguments elasticsearch index
oral_arguments_index = Index("oral_arguments")
oral_arguments_index.settings(
    number_of_shards=settings.ELASTICSEARCH_NUMBER_OF_SHARDS,
    number_of_replicas=settings.ELASTICSEARCH_NUMBER_OF_REPLICAS,
    analysis=settings.ELASTICSEARCH_DSL["analysis"],
)


@oral_arguments_index.document
class AudioDocument(Document):
    absolute_url = fields.KeywordField(attr="get_absolute_url")
    caseName = fields.TextField(
        attr="case_name",
        analyzer="text_en_splitting_cl",
<<<<<<< HEAD
        fields={
            "exact": fields.TextField(
                attr="case_name", analyzer="english_exact"
            ),
        },
=======
        search_analyzer="search_analyzer",
>>>>>>> e7a4b19e
    )
    court = fields.TextField(
        attr="docket.court.full_name",
        analyzer="text_en_splitting_cl",
<<<<<<< HEAD
        fields={
            "exact": fields.TextField(attr="judges", analyzer="english_exact"),
        },
=======
        search_analyzer="search_analyzer",
>>>>>>> e7a4b19e
    )
    court_exact = fields.KeywordField(attr="docket.court.pk")
    court_id = fields.KeywordField(attr="docket.court.pk")
    court_citation_string = fields.TextField(
        attr="docket.court.citation_string",
        analyzer="text_en_splitting_cl",
        search_analyzer="search_analyzer",
    )
    docket_id = fields.IntegerField(attr="docket.pk")
    dateArgued = fields.DateField(attr="docket.date_argued")
    dateReargued = fields.DateField(attr="docket.date_reargued")
    dateReargumentDenied = fields.DateField(
        attr="docket.date_reargument_denied"
    )
    docketNumber = fields.TextField(
        attr="docket.docket_number",
        analyzer="text_en_splitting_cl",
        search_analyzer="search_analyzer",
    )
    docket_slug = fields.KeywordField(attr="docket.slug")
    duration = fields.IntegerField(attr="duration")
    download_url = fields.KeywordField(attr="download_url")
    file_size_mp3 = fields.IntegerField()
    id = fields.IntegerField(attr="pk")
    judge = fields.TextField(
        attr="judges",
        analyzer="text_en_splitting_cl",
<<<<<<< HEAD
        fields={
            "exact": fields.TextField(attr="judges", analyzer="english_exact"),
        },
=======
        search_analyzer="search_analyzer",
>>>>>>> e7a4b19e
    )
    local_path = fields.KeywordField()
    pacer_case_id = fields.KeywordField(attr="docket.pacer_case_id")
    panel_ids = fields.ListField(
        fields.IntegerField(),
    )
    sha1 = fields.KeywordField(attr="sha1")
    source = fields.KeywordField(attr="source")
    text = fields.TextField(
<<<<<<< HEAD
        analyzer="text_en_splitting_cl",
        fields={
            "exact": fields.TextField(analyzer="english_exact"),
        },
=======
        analyzer="text_en_splitting_cl", search_analyzer="search_analyzer"
>>>>>>> e7a4b19e
    )
    timestamp = fields.DateField()

    class Django:
        model = Audio

    def prepare_panel_ids(self, instance):
        return [judge.pk for judge in instance.panel.all()]

    def prepare_file_size_mp3(self, instance):
        if instance.local_path_mp3:
            return deepgetattr(instance, "local_path_mp3.size", None)

    def prepare_local_path(self, instance):
        if instance.local_path_mp3:
            return deepgetattr(instance, "local_path_mp3.name", None)

    def prepare_text(self, instance):
        text_template = loader.get_template("indexes/audio_text.txt")
        return text_template.render({"item": instance}).translate(null_map)

    def prepare_timestamp(self, instance):
        return datetime.utcnow()<|MERGE_RESOLUTION|>--- conflicted
+++ resolved
@@ -132,26 +132,20 @@
     caseName = fields.TextField(
         attr="case_name",
         analyzer="text_en_splitting_cl",
-<<<<<<< HEAD
         fields={
             "exact": fields.TextField(
                 attr="case_name", analyzer="english_exact"
             ),
         },
-=======
-        search_analyzer="search_analyzer",
->>>>>>> e7a4b19e
+        search_analyzer="search_analyzer",
     )
     court = fields.TextField(
         attr="docket.court.full_name",
         analyzer="text_en_splitting_cl",
-<<<<<<< HEAD
         fields={
             "exact": fields.TextField(attr="judges", analyzer="english_exact"),
         },
-=======
-        search_analyzer="search_analyzer",
->>>>>>> e7a4b19e
+        search_analyzer="search_analyzer",
     )
     court_exact = fields.KeywordField(attr="docket.court.pk")
     court_id = fields.KeywordField(attr="docket.court.pk")
@@ -179,13 +173,10 @@
     judge = fields.TextField(
         attr="judges",
         analyzer="text_en_splitting_cl",
-<<<<<<< HEAD
         fields={
             "exact": fields.TextField(attr="judges", analyzer="english_exact"),
         },
-=======
-        search_analyzer="search_analyzer",
->>>>>>> e7a4b19e
+        search_analyzer="search_analyzer",
     )
     local_path = fields.KeywordField()
     pacer_case_id = fields.KeywordField(attr="docket.pacer_case_id")
@@ -195,14 +186,11 @@
     sha1 = fields.KeywordField(attr="sha1")
     source = fields.KeywordField(attr="source")
     text = fields.TextField(
-<<<<<<< HEAD
         analyzer="text_en_splitting_cl",
         fields={
             "exact": fields.TextField(analyzer="english_exact"),
         },
-=======
         analyzer="text_en_splitting_cl", search_analyzer="search_analyzer"
->>>>>>> e7a4b19e
     )
     timestamp = fields.DateField()
 

{% load pacer %}
{% load tz %}


<div class="fake-table col-xs-12" id="docket-entry-table">
  <div class="row bold">
    <div class="col-xs-1 text-center">
      <p class="hidden-xs">Document Number</p>
    </div>
    <div class="col-xs-3 col-sm-2">Date&nbsp;Filed</div>
    <div class="col-xs-7 col-sm-6">Description</div>
  </div>
  {% for de in docket_entries %}
    <div class="row {% cycle "odd" "even" %}"
            {% if de.entry_number %}
         id="entry-{{ de.entry_number }}"
            {% else %}
         id="minute-entry-{{ de.pk }}"
            {% endif %}
    >
      <div class="col-xs-1 text-center"><p>{{ de.entry_number|default_if_none:"" }}</p></div>
      <div class="col-xs-3 col-sm-2"><p>{{ de.date_filed|date:"M j, Y"|default:'<em class="gray">Unknown</em>' }}</p></div>
      <div class="col-xs-8 col-lg-7">
        {% if de.description %}
          <p>{{ de.description|safe }}</p>
        {% endif %}
        {% if de.recap_documents.count %}
          {% for rd in de.recap_documents.all %}
            <div class="row recap-documents">
              {% if rd.document_number %}
                <div class="col-xs-3">
                  <p>
                    {% if rd.document_type == rd.ATTACHMENT %}
                      {% if rd.filepath_local %}
                        <a href="{{ rd.get_absolute_url }}">Att<span
                                class="hidden-xs hidden-sm">ach&shy;ment</span>&nbsp;{{ rd.attachment_number }}</a>
                      {% else %}
                        Att<span class="hidden-xs hidden-sm">ach&shy;ment</span>&nbsp;{{ rd.attachment_number }}
                      {% endif %}
                    {% else %}
                      {% if rd.filepath_local %}
                        <a href="{{ rd.get_absolute_url }}">Main Doc<span class="hidden-xs hidden-sm">&shy;ument</span></a>
                      {% else %}
                        Main Doc<span class="hidden-xs hidden-sm">&shy;ument</span>
                      {% endif %}
                    {% endif %}
                  </p>
                </div>
              {% endif %}
              {% if rd.document_number %}
                <div class="col-xs-6 col-sm-5 col-md-6">
                  <p>{{ rd.description|safe|default:'' }}</p>
                </div>
              {% else %}
                <div class="col-xs-8 col-lg-7">
                  <p>{{ rd.description|safe|default:'' }}</p>
                </div>
              {% endif %}

              {% if rd.document_number %}
                {# Hide this if an unnumbered minute entry #}
                <div class="btn-group hidden-xs col-sm-4 col-md-3 hidden-print flex">
                  {% if rd.filepath_local %}
                    <a href="{{ rd.filepath_local.url }}"
                       role="button"
                       class="btn btn-primary btn-xs"
                            {% if rd.date_upload %}
                       title="Uploaded {{ rd.date_upload|timezone:timezone }}"
                            {% endif %}>
                      Download PDF
                    </a>
                    <button type="button"
                            class="btn btn-primary btn-xs dropdown-toggle"
                            data-toggle="dropdown"
                            aria-haspopup="true"
                            aria-expanded="false">
                      <span class="caret"></span>
                      <span class="sr-only">Toggle Dropdown</span>
                    </button>
                    <ul class="dropdown-menu">
                      <li>
                        <a href="{{ rd.filepath_local.url }}">From
                          CourtListener</a>
                      </li>
                      {% if rd.filepath_ia %}
                        <li>
                          <a href="{{ rd.filepath_ia }}"
                             rel="nofollow">From
                            Internet Archive</a>
                        </li>
                        <li role="separator" class="divider"></li>
                      {% endif %}
                      {% if rd.pacer_url %}
                        <li>
                          {% if not request.COOKIES.buy_on_pacer_modal and not request.COOKIES.recap_install_plea %}

<<<<<<< HEAD
                          <a href="{{ rd.pacer_url }}" 
                          class="open_buy_pacer_modal" 
                          data-toggle="modal" data-target="#modal-buy-pacer" 
                          target="_blank" 
=======
                          <a href="{{ rd.pacer_url }}" id="open_buy_pacer_modal" data-toggle="modal" data-target="#modal-buy-pacer"
                          target="_blank"
>>>>>>> 1214ab74
                          rel="nofollow">Buy on
                          PACER {% if rd.page_count %}(${{ rd|price }}){% endif %}</a>

                          {% else%}

                          <a href="{{ rd.pacer_url }}"
                             target="_blank"
                             rel="nofollow">Buy on
                            PACER {% if rd.page_count %}(${{ rd|price }}){% endif %}</a>

                          {% endif %}

                        </li>
                      {% endif %}
                    </ul>
                  {% else %}
                    {# We don't have it #}
                    {% if rd.is_sealed %}
                      <span class="btn btn-primary btn-xs disabled">Sealed on PACER</span>
                    {% else %}
                      {% if rd.pacer_url %}
<<<<<<< HEAD
                        {% if not request.COOKIES.buy_on_pacer_modal and not request.COOKIES.recap_install_plea %}
                        <a href="{{ rd.pacer_url }}" 
                        class="open_buy_pacer_modal btn btn-default btn-xs"
                        data-toggle="modal" data-target="#modal-buy-pacer" 
                        target="_blank" 
=======
                        {% if not request.COOKIES.buy_on_pacer_modal %}
                        <a href="{{ rd.pacer_url }}"  id="open_buy_pacer_modal" class="btn btn-default btn-xs"
                        data-toggle="modal" data-target="#modal-buy-pacer"
                        target="_blank"
>>>>>>> 1214ab74
                        rel="nofollow">Buy on PACER {% if rd.page_count %}(${{ rd|price }}){% endif %}</a>
                        {% else%}

                        <a href="{{ rd.pacer_url }}"
                        class="btn btn-default btn-xs"
                        target="_blank"
                        rel="nofollow">Buy on PACER {% if rd.page_count %}(${{ rd|price }}){% endif %}</a>

                        {% endif %}

                      {% endif %}
                    {% endif %}
                  {% endif %}
                </div>
                <div class="col-xs-3 hidden-sm hidden-md hidden-lg hidden-print">
                  {% if rd.filepath_local %}
                    <a href="{{ rd.filepath_local.url }}"
                       role="button"
                       class="btn btn-primary btn-xs"
                       title="Download PDF"><i class="fa fa-download"></i>
                    </a>
                  {% else %}
                    {# We don't have it #}
                    {% if rd.is_sealed %}
                      <span class="btn btn-default btn-xs disabled"
                            title="Sealed on PACER">
                              <i class="fa fa-ban"></i>
                            </span>
                    {% else %}
                      {% if rd.pacer_url %}

                      {% if not request.COOKIES.buy_on_pacer_modal and not request.COOKIES.recap_install_plea %}
                          <a href="{{ rd.pacer_url }}"
                          data-toggle="modal" data-target="#modal-buy-pacer" 
                          target="_blank" class="open_buy_pacer_modal btn btn-default btn-xs"
                          rel="nofollow"
                          title="Buy on PACER {% if rd.page_count %}(${{ rd|price }}){% endif %}"><i class="fa fa-download"></i></a>

                          {% else%}

                          <a href="{{ rd.pacer_url }}"
                           class="btn btn-default btn-xs"
                           target="_blank"
                           rel="nofollow"
                           title="Buy on PACER {% if rd.page_count %}(${{ rd|price }}){% endif %}"><i class="fa fa-download"></i></a>

                          {% endif %}

                      {% endif %}
                    {% endif %}
                  {% endif %}
                </div>
              {% endif %}
            </div>
          {% endfor %}
        {% endif %}
      </div>
      <div class="hidden-xs col-sm-1 col-lg-2 right">
        <a {% if de.entry_number %}
             href="#entry-{{ de.entry_number }}"
           {% else %}
             href="#minute-entry-{{ de.pk }}"
           {% endif %}
              data-toggle="tooltip"
              data-placement="top"
              title="Get direct link to this row">
          <i class="fa fa-share-alt gray"></i></a>
      </div>
    </div>
  {% endfor %}
</div><|MERGE_RESOLUTION|>--- conflicted
+++ resolved
@@ -94,15 +94,10 @@
                         <li>
                           {% if not request.COOKIES.buy_on_pacer_modal and not request.COOKIES.recap_install_plea %}
 
-<<<<<<< HEAD
                           <a href="{{ rd.pacer_url }}" 
                           class="open_buy_pacer_modal" 
                           data-toggle="modal" data-target="#modal-buy-pacer" 
                           target="_blank" 
-=======
-                          <a href="{{ rd.pacer_url }}" id="open_buy_pacer_modal" data-toggle="modal" data-target="#modal-buy-pacer"
-                          target="_blank"
->>>>>>> 1214ab74
                           rel="nofollow">Buy on
                           PACER {% if rd.page_count %}(${{ rd|price }}){% endif %}</a>
 
@@ -124,18 +119,11 @@
                       <span class="btn btn-primary btn-xs disabled">Sealed on PACER</span>
                     {% else %}
                       {% if rd.pacer_url %}
-<<<<<<< HEAD
                         {% if not request.COOKIES.buy_on_pacer_modal and not request.COOKIES.recap_install_plea %}
                         <a href="{{ rd.pacer_url }}" 
                         class="open_buy_pacer_modal btn btn-default btn-xs"
                         data-toggle="modal" data-target="#modal-buy-pacer" 
                         target="_blank" 
-=======
-                        {% if not request.COOKIES.buy_on_pacer_modal %}
-                        <a href="{{ rd.pacer_url }}"  id="open_buy_pacer_modal" class="btn btn-default btn-xs"
-                        data-toggle="modal" data-target="#modal-buy-pacer"
-                        target="_blank"
->>>>>>> 1214ab74
                         rel="nofollow">Buy on PACER {% if rd.page_count %}(${{ rd|price }}){% endif %}</a>
                         {% else%}
 

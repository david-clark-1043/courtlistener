--- conflicted
+++ resolved
@@ -5,12 +5,8 @@
 
 import eyecite
 import natsort
-<<<<<<< HEAD
 import waffle
-from asgiref.sync import sync_to_async
-=======
 from asgiref.sync import async_to_sync, sync_to_async
->>>>>>> 15831047
 from django.contrib import messages
 from django.core.exceptions import ObjectDoesNotExist, PermissionDenied
 from django.core.paginator import EmptyPage, PageNotAnInteger, Paginator
@@ -68,11 +64,8 @@
 from cl.opinion_page.utils import core_docket_data, get_case_title
 from cl.people_db.models import AttorneyOrganization, CriminalCount, Role
 from cl.recap.constants import COURT_TIMEZONES
-<<<<<<< HEAD
 from cl.search.documents import OpinionClusterDocument
-=======
 from cl.recap.models import FjcIntegratedDatabase
->>>>>>> 15831047
 from cl.search.models import (
     Citation,
     Court,
@@ -651,7 +644,6 @@
         citing_cluster_count,
     ) = await get_citing_clusters_with_cache(cluster)
 
-<<<<<<< HEAD
     if waffle.flag_is_active(request, "o-es-active"):
         search = OpinionClusterDocument.search()
         (
@@ -664,14 +656,7 @@
             related_clusters,
             sub_opinion_ids,
             related_search_params,
-        ) = get_related_clusters_with_cache(cluster, request)
-=======
-    (
-        related_clusters,
-        sub_opinion_ids,
-        related_search_params,
-    ) = await get_related_clusters_with_cache(cluster, request)
->>>>>>> 15831047
+        ) = await get_related_clusters_with_cache(cluster, request)
 
     get_parenthetical_groups = await get_or_create_parenthetical_groups(
         cluster,

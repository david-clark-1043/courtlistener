--- conflicted
+++ resolved
@@ -5,10 +5,7 @@
 from django import test
 from django.contrib.staticfiles import testing
 from django.core.management import call_command
-<<<<<<< HEAD
-=======
 from django_elasticsearch_dsl.registries import registry
->>>>>>> 0652acb9
 from rest_framework.test import APITestCase
 
 from cl.lib.redis_utils import make_redis_interface
@@ -135,10 +132,6 @@
     pass
 
 
-<<<<<<< HEAD
-class ESIndexMixin:
-    """Common Django Elasticsearch DSL index commands, useful in testing."""
-=======
 @test.override_settings(
     ELASTICSEARCH_DSL_AUTO_REFRESH=True,
     ELASTICSEARCH_DISABLED=False,
@@ -158,7 +151,6 @@
             index.delete(ignore=[404, 400])
             index._name = index._name.split("-")[0]
         super().tearDownClass()
->>>>>>> 0652acb9
 
     @classmethod
     def rebuild_index(self, model):

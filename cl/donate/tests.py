import json
from datetime import datetime, timedelta
from typing import Optional
from unittest import skipIf
from unittest.mock import MagicMock, patch

import stripe
from django.conf import settings
from django.contrib.auth.models import User
from django.core import mail
from django.test import override_settings
from django.test.client import AsyncClient, Client
from django.urls import reverse
from django.utils.timezone import now
from rest_framework.status import HTTP_200_OK, HTTP_201_CREATED, HTTP_302_FOUND

from cl.donate.api_views import MembershipWebhookViewSet
from cl.donate.factories import DonationFactory, NeonWebhookEventFactory
from cl.donate.management.commands.cl_send_donation_reminders import (
    Command as DonationReminderCommand,
)
from cl.donate.models import (
    FREQUENCIES,
    PROVIDERS,
    Donation,
    MonthlyDonation,
    NeonMembership,
    NeonWebhookEvent,
)

# From: https://stripe.com/docs/testing#cards
<<<<<<< HEAD
from cl.lib.test_helpers import SimpleUserDataMixin
=======
from cl.donate.utils import emails
from cl.lib.test_helpers import (
    SimpleUserDataMixin,
    UserProfileWithParentsFactory,
)
>>>>>>> a4a654fb
from cl.tests.cases import TestCase

stripe_test_numbers = {
    "good": {"visa": "4242424242424242"},
    "bad": {"cvc_fail": "4000000000000127"},
}


class EmailCommandTest(TestCase):
    @classmethod
    def setUpTestData(cls) -> None:
        about_a_year_ago = now() - timedelta(days=354, hours=12)
        d = DonationFactory.create(
            send_annual_reminder=True, status=Donation.PROCESSED
        )
        d.date_created = about_a_year_ago
        d.save()

    def test_sending_an_email(self) -> None:
        """Do we send emails correctly?"""
        DonationReminderCommand().handle()

        self.assertEqual(len(mail.outbox), 1)
        self.assertIn("you donated $", mail.outbox[0].body)
        self.assertIn("you donated $", mail.outbox[0].alternatives[0][0])


@skipIf(
    settings.PAYPAL_SECRET_KEY is None or settings.PAYPAL_SECRET_KEY == "",
    "Only run PayPal tests if we have an API key available.",
)
@patch("hcaptcha.fields.hCaptchaField.validate", return_value=True)
class DonationFormSubmissionTest(TestCase):
    def setUp(self) -> None:
        self.async_client = AsyncClient()
        self.params = {
            "address1": "123 Sesame St.",
            "city": "New York",
            "state": "NY",
            "zip_code": "12345",
            "wants_newsletter": True,
            "first_name": "Elmo",
            "last_name": "Muppet",
            "email": "pandora@courtlistener.com",
            "send_annual_reminder": True,
            "payment_provider": "paypal",
            "frequency": "once",
        }


def get_stripe_event(fingerprint):
    """Get the stripe event so we can post it to the webhook"""
    # We don't know the event ID, so we have to get the latest ones, then
    # filter...
    events = stripe.Event.list()
    event = None
    for obj in events.data:
        try:
            if obj.data.object.card.fingerprint == fingerprint:
                event = obj
                break
        except AttributeError:
            # Events don't all have the same attributes, and if we run tests in
            # parallel, we can get different types of events here than the ones
            # we're expecting. Instead of crashing, just try the next event.
            pass

    return event


@skipIf(
    settings.STRIPE_SECRET_KEY is None or settings.STRIPE_SECRET_KEY == "",
    "Only run Stripe tests if we have an API key available.",
)
@patch("hcaptcha.fields.hCaptchaField.validate", return_value=True)
class StripeTest(TestCase):
    def setUp(self) -> None:
        self.async_client = AsyncClient()

    async def assertEventPostsCorrectly(self, token):
        event = get_stripe_event(token.card.fingerprint)
        self.assertIsNotNone(
            event,
            msg=f"Unable to find correct event for token: {token.card.fingerprint}",
        )

        r = await self.async_client.post(
            reverse("stripe_callback"),
            data=json.dumps(event),
            content_type="application/json",
        )

        # Does it return properly?
        self.assertEqual(r.status_code, HTTP_200_OK)

    def test_making_a_donation_and_getting_the_callback(
        self, mock: MagicMock
    ) -> None:
        """These two tests must live together because they need to be done
        sequentially.

        First, we place a donation using the client. Then we send a mock
        callback to our webhook, to make sure it accepts it properly.
        """
        token, r = self.make_a_donation(
            stripe_test_numbers["good"]["visa"], amount="25"
        )

        self.assertEqual(
            r.status_code, HTTP_302_FOUND
        )  # redirect after a post
        self.assertEventPostsCorrectly(token)

    def test_making_a_donation_with_a_bad_card(self, mock: MagicMock) -> None:
        """Do we do the right thing when bad credentials are provided?"""
        stripe.api_key = settings.STRIPE_SECRET_KEY
        # Create a stripe token (this would normally be done via javascript in
        # the front end when the submit button was pressed)
        token, r = self.make_a_donation(
            stripe_test_numbers["bad"]["cvc_fail"], amount="25"
        )
        self.assertIn(
            "Your card's security code is incorrect.", r.content.decode()
        )
        self.assertEventPostsCorrectly(token)

    def test_making_a_donation_with_a_decimal_value(
        self, mock: MagicMock
    ) -> None:
        """Do things work when people choose to donate with a decimal instead
        of an int?
        """
        stripe.api_key = settings.STRIPE_SECRET_KEY
        token, r = self.make_a_donation(
            stripe_test_numbers["good"]["visa"],
            amount="other",
            amount_other="10.00",
        )
        self.assertEqual(
            r.status_code, HTTP_302_FOUND
        )  # redirect after a post
        self.assertEventPostsCorrectly(token)

    def test_making_a_donation_that_is_too_small(
        self, mock: MagicMock
    ) -> None:
        """Donations less than $5 are no good."""
        stripe.api_key = settings.STRIPE_SECRET_KEY
        token, r = self.make_a_donation(
            stripe_test_numbers["good"]["visa"],
            amount="other",
            amount_other="0.40",
        )
        self.assertEqual(r.status_code, HTTP_200_OK)

    def test_making_a_monthly_donation(self, mock: MagicMock) -> None:
        """Can we make a monthly donation correctly?"""
        stripe.api_key = settings.STRIPE_SECRET_KEY
        token, r = self.make_a_donation(
            stripe_test_numbers["good"]["visa"],
            amount="25",
            param_overrides={"frequency": FREQUENCIES.MONTHLY},
        )
        # Redirect after a successful POST?
        self.assertEqual(r.status_code, HTTP_302_FOUND)
        self.assertEventPostsCorrectly(token)


@skipIf(
    settings.STRIPE_SECRET_KEY is None or settings.STRIPE_SECRET_KEY == "",
    "Only run Stripe tests if we have an API key available.",
)
@skipIf(
    settings.PAYPAL_SECRET_KEY is None or settings.PAYPAL_SECRET_KEY == "",
    "Only run PayPal tests if we have an API key available.",
)
@patch("hcaptcha.fields.hCaptchaField.validate", return_value=True)
class DonationIntegrationTest(SimpleUserDataMixin, TestCase):
    """Attempt to handle all types/rates/providers/etc of payments

    See discussion in: https://github.com/freelawproject/courtlistener/issues/928
    """

    credentials = {
        "username": "pandora",
        "password": "password",
    }

    def setUp(self) -> None:
        self.async_client = AsyncClient()

        self.params = {
            # Donation info
            "frequency": FREQUENCIES.ONCE,
            "payment_provider": PROVIDERS.PAYPAL,
            "amount": "25",
            # Personal info
            "first_name": "Elmo",
            "last_name": "Muppet",
            "email": "pandora@courtlistener.com",
            "address1": "123 Sesame St.",
            "city": "New York",
            "state": "NY",
            "zip_code": "12345",
            # Tailing checkboxes
            "wants_newsletter": True,
            "send_annual_reminder": True,
        }

        self.new_email = "some-user@free.law"

    async def tearDown(self) -> None:
        await Donation.objects.all().adelete()
        await MonthlyDonation.objects.all().adelete()
        await User.objects.filter(email=self.new_email).adelete()

    async def do_post_and_assert(
        self,
        url: str,
        target: Optional[str] = None,
    ) -> None:
        r = await self.async_client.post(url, data=self.params, follow=True)
        self.assertEqual(r.redirect_chain[0][1], HTTP_302_FOUND)
        if target is not None:
            self.assertRedirects(r, target)

    def assertEmailSubject(self, subject: str) -> None:
        self.assertEqual(len(mail.outbox), 1)
        self.assertEqual(mail.outbox[0].subject, subject)

    def make_stripe_token(self) -> None:
        stripe.api_key = settings.STRIPE_SECRET_KEY
        self.token = stripe.Token.create(
            card={
                "number": stripe_test_numbers["good"]["visa"],
                "exp_month": "6",
                "exp_year": str(datetime.today().year + 1),
                "cvc": "123",
            }
        )

    def set_stripe_params(self) -> None:
        self.params["payment_provider"] = PROVIDERS.CREDIT_CARD
        self.make_stripe_token()
        self.params["stripeToken"] = self.token.id

    def set_new_stub_params(self) -> None:
        self.params["email"] = self.new_email

    def set_monthly_params(self) -> None:
        self.params["frequency"] = FREQUENCIES.MONTHLY

    async def check_monthly_donation_created(self) -> None:
        self.assertEqual(await MonthlyDonation.objects.acount(), 1)

    async def do_stripe_callback(self) -> None:
        event = get_stripe_event(self.token.card.fingerprint)
        await self.async_client.post(
            reverse("stripe_callback"),
            data=json.dumps(event),
            content_type="application/json",
<<<<<<< HEAD
        )
=======
        )

    async def test_one_time_paypal_logged_in_donation(
        self, mock: MagicMock
    ) -> None:
        self.assertTrue(await self.async_client.alogin(**self.credentials))
        await self.do_post_and_assert(reverse("donate"))

    async def test_one_time_paypal_logged_out_donation_existing_account(
        self, mock: MagicMock
    ) -> None:
        await self.async_client.alogout()
        await self.do_post_and_assert(reverse("donate"))

    async def test_one_time_paypal_logged_out_donation_new_stub(
        self, mock: MagicMock
    ) -> None:
        self.set_new_stub_params()
        await self.do_post_and_assert(reverse("donate"))
        # Did we create an account?
        self.assertTrue(
            await User.objects.filter(email=self.new_email).aexists()
        )

    async def test_one_time_stripe_logged_in_donation(
        self, mock: MagicMock
    ) -> None:
        self.set_stripe_params()
        self.assertTrue(await self.async_client.alogin(**self.credentials))
        await self.do_post_and_assert(reverse("donate"))

    async def test_one_time_stripe_logged_out_donation_existing_account(
        self, mock: MagicMock
    ) -> None:
        self.set_stripe_params()
        await self.async_client.alogout()
        await self.do_post_and_assert(reverse("donate"))

    async def test_one_time_stripe_logged_out_donation_new_stub(
        self, mock: MagicMock
    ) -> None:
        self.set_stripe_params()
        await self.async_client.alogout()
        self.set_new_stub_params()
        await self.do_post_and_assert(reverse("donate"))

    async def test_monthly_stripe_logged_in_donation(
        self, mock: MagicMock
    ) -> None:
        self.set_monthly_params()
        self.set_stripe_params()
        self.assertTrue(await self.async_client.alogin(**self.credentials))
        await self.do_post_and_assert(reverse("donate"))
        await self.check_monthly_donation_created()

    async def test_monthly_stripe_logged_out_donation_existing_account(
        self, mock: MagicMock
    ) -> None:
        self.set_monthly_params()
        self.set_stripe_params()
        await self.async_client.alogout()
        await self.do_post_and_assert(reverse("donate"))
        await self.check_monthly_donation_created()

    async def test_monthly_stripe_logged_out_donation_new_stub(
        self, mock: MagicMock
    ) -> None:
        self.set_monthly_params()
        self.set_stripe_params()
        await self.async_client.alogout()
        self.set_new_stub_params()
        await self.do_post_and_assert(reverse("donate"))
        await self.check_monthly_donation_created()

    async def test_one_time_stripe_logged_in_payment(
        self, mock: MagicMock
    ) -> None:
        self.set_stripe_params()
        self.assertTrue(await self.async_client.alogin(**self.credentials))
        await self.do_post_and_assert(reverse("cc_payment"))

    async def test_one_time_stripe_logged_out_payment_existing_account(
        self, mock: MagicMock
    ) -> None:
        self.set_stripe_params()
        await self.async_client.alogout()
        await self.do_post_and_assert(reverse("cc_payment"))

    async def test_one_time_stripe_logged_out_payment_new_stub(
        self, mock: MagicMock
    ) -> None:
        self.set_stripe_params()
        await self.async_client.alogout()
        self.set_new_stub_params()
        await self.do_post_and_assert(reverse("cc_payment"))

    #
    # Test redirection and emails
    #
    # Paypal does some annoying redirection stuff that requires a log-in and
    # makes it nearly impossible to test as we do Stripe. Below we should have
    # a test for email and redirection of paypal payments, but it just wasn't
    # possible without undue effort. This is why we like Stripe.
    async def test_email_and_redirection_regular_donation_stripe(
        self, mock: MagicMock
    ) -> None:
        self.set_stripe_params()
        await self.async_client.alogout()
        await self.do_post_and_assert(
            reverse("donate"), target=reverse("donate_complete")
        )
        await self.do_stripe_callback()
        self.assertEmailSubject(emails["donation_thanks"]["subject"])

    async def test_email_and_redirection_monthly_donation(
        self, mock: MagicMock
    ) -> None:
        await self.async_client.alogout()
        self.set_stripe_params()
        self.set_monthly_params()
        await self.do_post_and_assert(
            reverse("donate"), target=reverse("donate_complete")
        )
        await self.check_monthly_donation_created()
        await self.do_stripe_callback()
        self.assertEmailSubject(emails["donation_thanks_recurring"]["subject"])

    async def test_email_and_redirection_one_time_payment(
        self, mock: MagicMock
    ) -> None:
        await self.async_client.alogout()
        self.set_stripe_params()
        await self.do_post_and_assert(
            reverse("cc_payment"), target=reverse("payment_complete")
        )
        await self.do_stripe_callback()
        self.assertEmailSubject(emails["payment_thanks"]["subject"])


class MembershipWebhookTest(TestCase):
    def setUp(self) -> None:
        self.async_client = AsyncClient()
        self.user_profile = UserProfileWithParentsFactory()
        self.user_profile.neon_account_id = "1234"
        self.user_profile.save()

        self.data = {
            "eventTimestamp": "2017-05-04T03:42:59.000-06:00",
            "data": {
                "membership": {
                    "membershipId": "12345",
                    "accountId": "1234",
                    "membershipName": "CL Membership - Tier 1",
                    "termEndDate": "2024-01-01-05:00",
                    "status": "SUCCEEDED",
                }
            },
        }

    @override_settings(NEON_MAX_WEBHOOK_NUMBER=10)
    def test_store_and_truncate_webhook_data(self) -> None:
        self.data["eventTrigger"] = "createMembership"
        client = Client()
        r = client.post(
            reverse("membership-webhooks-list", kwargs={"version": "v3"}),
            data=self.data,
            content_type="application/json",
        )
        self.assertEqual(r.status_code, HTTP_201_CREATED)
        self.assertEqual(NeonWebhookEvent.objects.all().count(), 1)

        NeonWebhookEventFactory.create_batch(18)

        # Update the trigger type and Adds a new webhook to the log. After
        # adding this new record the post_save signal should truncate the
        # events table and keep the latest NEON_MAX_WEBHOOK_NUMBER records
        self.data["eventTrigger"] = "editMembership"
        client = Client()
        r = client.post(
            reverse("membership-webhooks-list", kwargs={"version": "v3"}),
            data=self.data,
            content_type="application/json",
        )

        self.assertEqual(r.status_code, HTTP_201_CREATED)
        self.assertEqual(NeonWebhookEvent.objects.all().count(), 10)

    @patch.object(
        MembershipWebhookViewSet, "_store_webhook_payload", return_value=None
    )
    async def test_create_new_membership(self, mock_store_webhook) -> None:
        self.data["eventTrigger"] = "createMembership"
        r = await self.async_client.post(
            reverse("membership-webhooks-list", kwargs={"version": "v3"}),
            data=self.data,
            content_type="application/json",
        )

        self.assertEqual(r.status_code, HTTP_201_CREATED)

        query = NeonMembership.objects.filter(neon_id="12345")
        self.assertEqual(await query.acount(), 1)

        membership = await query.afirst()
        self.assertEqual(membership.user_id, self.user_profile.user.pk)
        self.assertEqual(membership.level, NeonMembership.TIER_1)

    @patch.object(
        MembershipWebhookViewSet, "_store_webhook_payload", return_value=None
    )
    async def test_avoid_creating_membership_for_failed_transaction(
        self, mock_store_webhook
    ) -> None:
        self.data["eventTrigger"] = "createMembership"
        self.data["data"]["membership"]["status"] = "FAILED"
        r = await self.async_client.post(
            reverse("membership-webhooks-list", kwargs={"version": "v3"}),
            data=self.data,
            content_type="application/json",
        )

        self.assertEqual(r.status_code, HTTP_201_CREATED)

        query = NeonMembership.objects.filter(neon_id="12345")
        self.assertEqual(await query.acount(), 0)

    @patch.object(
        MembershipWebhookViewSet, "_store_webhook_payload", return_value=None
    )
    async def test_skip_update_membership_webhook_with_old_data(
        self, mock_store_webhook
    ) -> None:
        self.data["eventTrigger"] = "createMembership"
        r = await self.async_client.post(
            reverse("membership-webhooks-list", kwargs={"version": "v3"}),
            data=self.data,
            content_type="application/json",
        )

        self.assertEqual(r.status_code, HTTP_201_CREATED)

        self.data["eventTrigger"] = "updateMembership"
        self.data["data"]["membership"]["membershipId"] = "12344"
        self.data["data"]["membership"][
            "membershipName"
        ] = "CL Membership - Tier 4"
        r = await self.async_client.post(
            reverse("membership-webhooks-list", kwargs={"version": "v3"}),
            data=self.data,
            content_type="application/json",
        )

        self.assertEqual(r.status_code, HTTP_201_CREATED)

        # checks the neon_id was not updated
        query = NeonMembership.objects.filter(neon_id="12345")
        self.assertEqual(await query.acount(), 1)

        # checks the level was not updated
        membership = await query.afirst()
        self.assertEqual(membership.level, NeonMembership.TIER_1)

    @patch.object(
        MembershipWebhookViewSet, "_store_webhook_payload", return_value=None
    )
    async def test_update_membership(self, mock_store_webhook) -> None:
        await NeonMembership.objects.acreate(
            user=self.user_profile.user,
            neon_id="12345",
            level=NeonMembership.TIER_1,
        )

        # Update the membership level and the trigger type
        self.data["eventTrigger"] = "editMembership"
        self.data["data"]["membership"][
            "membershipName"
        ] = "CL Membership - Tier 4"

        r = await self.async_client.post(
            reverse("membership-webhooks-list", kwargs={"version": "v3"}),
            data=self.data,
            content_type="application/json",
        )

        self.assertEqual(r.status_code, HTTP_201_CREATED)
        membership = await NeonMembership.objects.aget(neon_id="12345")

        self.assertEqual(membership.neon_id, "12345")
        self.assertEqual(membership.level, NeonMembership.TIER_4)

    @patch.object(
        MembershipWebhookViewSet, "_store_webhook_payload", return_value=None
    )
    async def test_delete_membership(self, mock_store_webhook) -> None:
        await NeonMembership.objects.acreate(
            user=self.user_profile.user,
            neon_id="9876",
            level=NeonMembership.BASIC,
        )

        # Update trigger type and membership id
        self.data["eventTrigger"] = "deleteMembership"
        self.data["data"]["membership"]["membershipId"] = "9876"

        r = await self.async_client.post(
            reverse("membership-webhooks-list", kwargs={"version": "v3"}),
            data=self.data,
            content_type="application/json",
        )

        query = NeonMembership.objects.filter(neon_id="9876")
        self.assertEqual(r.status_code, HTTP_201_CREATED)
        self.assertEqual(await query.acount(), 0)
>>>>>>> a4a654fb
<|MERGE_RESOLUTION|>--- conflicted
+++ resolved
@@ -29,15 +29,10 @@
 )
 
 # From: https://stripe.com/docs/testing#cards
-<<<<<<< HEAD
-from cl.lib.test_helpers import SimpleUserDataMixin
-=======
-from cl.donate.utils import emails
 from cl.lib.test_helpers import (
     SimpleUserDataMixin,
     UserProfileWithParentsFactory,
 )
->>>>>>> a4a654fb
 from cl.tests.cases import TestCase
 
 stripe_test_numbers = {
@@ -59,7 +54,6 @@
     def test_sending_an_email(self) -> None:
         """Do we send emails correctly?"""
         DonationReminderCommand().handle()
-
         self.assertEqual(len(mail.outbox), 1)
         self.assertIn("you donated $", mail.outbox[0].body)
         self.assertIn("you donated $", mail.outbox[0].alternatives[0][0])
@@ -104,7 +98,6 @@
             # parallel, we can get different types of events here than the ones
             # we're expecting. Instead of crashing, just try the next event.
             pass
-
     return event
 
 
@@ -123,13 +116,11 @@
             event,
             msg=f"Unable to find correct event for token: {token.card.fingerprint}",
         )
-
         r = await self.async_client.post(
             reverse("stripe_callback"),
             data=json.dumps(event),
             content_type="application/json",
         )
-
         # Does it return properly?
         self.assertEqual(r.status_code, HTTP_200_OK)
 
@@ -138,14 +129,12 @@
     ) -> None:
         """These two tests must live together because they need to be done
         sequentially.
-
         First, we place a donation using the client. Then we send a mock
         callback to our webhook, to make sure it accepts it properly.
         """
         token, r = self.make_a_donation(
             stripe_test_numbers["good"]["visa"], amount="25"
         )
-
         self.assertEqual(
             r.status_code, HTTP_302_FOUND
         )  # redirect after a post
@@ -217,7 +206,6 @@
 @patch("hcaptcha.fields.hCaptchaField.validate", return_value=True)
 class DonationIntegrationTest(SimpleUserDataMixin, TestCase):
     """Attempt to handle all types/rates/providers/etc of payments
-
     See discussion in: https://github.com/freelawproject/courtlistener/issues/928
     """
 
@@ -228,7 +216,6 @@
 
     def setUp(self) -> None:
         self.async_client = AsyncClient()
-
         self.params = {
             # Donation info
             "frequency": FREQUENCIES.ONCE,
@@ -246,7 +233,6 @@
             "wants_newsletter": True,
             "send_annual_reminder": True,
         }
-
         self.new_email = "some-user@free.law"
 
     async def tearDown(self) -> None:
@@ -299,146 +285,7 @@
             reverse("stripe_callback"),
             data=json.dumps(event),
             content_type="application/json",
-<<<<<<< HEAD
-        )
-=======
-        )
-
-    async def test_one_time_paypal_logged_in_donation(
-        self, mock: MagicMock
-    ) -> None:
-        self.assertTrue(await self.async_client.alogin(**self.credentials))
-        await self.do_post_and_assert(reverse("donate"))
-
-    async def test_one_time_paypal_logged_out_donation_existing_account(
-        self, mock: MagicMock
-    ) -> None:
-        await self.async_client.alogout()
-        await self.do_post_and_assert(reverse("donate"))
-
-    async def test_one_time_paypal_logged_out_donation_new_stub(
-        self, mock: MagicMock
-    ) -> None:
-        self.set_new_stub_params()
-        await self.do_post_and_assert(reverse("donate"))
-        # Did we create an account?
-        self.assertTrue(
-            await User.objects.filter(email=self.new_email).aexists()
-        )
-
-    async def test_one_time_stripe_logged_in_donation(
-        self, mock: MagicMock
-    ) -> None:
-        self.set_stripe_params()
-        self.assertTrue(await self.async_client.alogin(**self.credentials))
-        await self.do_post_and_assert(reverse("donate"))
-
-    async def test_one_time_stripe_logged_out_donation_existing_account(
-        self, mock: MagicMock
-    ) -> None:
-        self.set_stripe_params()
-        await self.async_client.alogout()
-        await self.do_post_and_assert(reverse("donate"))
-
-    async def test_one_time_stripe_logged_out_donation_new_stub(
-        self, mock: MagicMock
-    ) -> None:
-        self.set_stripe_params()
-        await self.async_client.alogout()
-        self.set_new_stub_params()
-        await self.do_post_and_assert(reverse("donate"))
-
-    async def test_monthly_stripe_logged_in_donation(
-        self, mock: MagicMock
-    ) -> None:
-        self.set_monthly_params()
-        self.set_stripe_params()
-        self.assertTrue(await self.async_client.alogin(**self.credentials))
-        await self.do_post_and_assert(reverse("donate"))
-        await self.check_monthly_donation_created()
-
-    async def test_monthly_stripe_logged_out_donation_existing_account(
-        self, mock: MagicMock
-    ) -> None:
-        self.set_monthly_params()
-        self.set_stripe_params()
-        await self.async_client.alogout()
-        await self.do_post_and_assert(reverse("donate"))
-        await self.check_monthly_donation_created()
-
-    async def test_monthly_stripe_logged_out_donation_new_stub(
-        self, mock: MagicMock
-    ) -> None:
-        self.set_monthly_params()
-        self.set_stripe_params()
-        await self.async_client.alogout()
-        self.set_new_stub_params()
-        await self.do_post_and_assert(reverse("donate"))
-        await self.check_monthly_donation_created()
-
-    async def test_one_time_stripe_logged_in_payment(
-        self, mock: MagicMock
-    ) -> None:
-        self.set_stripe_params()
-        self.assertTrue(await self.async_client.alogin(**self.credentials))
-        await self.do_post_and_assert(reverse("cc_payment"))
-
-    async def test_one_time_stripe_logged_out_payment_existing_account(
-        self, mock: MagicMock
-    ) -> None:
-        self.set_stripe_params()
-        await self.async_client.alogout()
-        await self.do_post_and_assert(reverse("cc_payment"))
-
-    async def test_one_time_stripe_logged_out_payment_new_stub(
-        self, mock: MagicMock
-    ) -> None:
-        self.set_stripe_params()
-        await self.async_client.alogout()
-        self.set_new_stub_params()
-        await self.do_post_and_assert(reverse("cc_payment"))
-
-    #
-    # Test redirection and emails
-    #
-    # Paypal does some annoying redirection stuff that requires a log-in and
-    # makes it nearly impossible to test as we do Stripe. Below we should have
-    # a test for email and redirection of paypal payments, but it just wasn't
-    # possible without undue effort. This is why we like Stripe.
-    async def test_email_and_redirection_regular_donation_stripe(
-        self, mock: MagicMock
-    ) -> None:
-        self.set_stripe_params()
-        await self.async_client.alogout()
-        await self.do_post_and_assert(
-            reverse("donate"), target=reverse("donate_complete")
-        )
-        await self.do_stripe_callback()
-        self.assertEmailSubject(emails["donation_thanks"]["subject"])
-
-    async def test_email_and_redirection_monthly_donation(
-        self, mock: MagicMock
-    ) -> None:
-        await self.async_client.alogout()
-        self.set_stripe_params()
-        self.set_monthly_params()
-        await self.do_post_and_assert(
-            reverse("donate"), target=reverse("donate_complete")
-        )
-        await self.check_monthly_donation_created()
-        await self.do_stripe_callback()
-        self.assertEmailSubject(emails["donation_thanks_recurring"]["subject"])
-
-    async def test_email_and_redirection_one_time_payment(
-        self, mock: MagicMock
-    ) -> None:
-        await self.async_client.alogout()
-        self.set_stripe_params()
-        await self.do_post_and_assert(
-            reverse("cc_payment"), target=reverse("payment_complete")
-        )
-        await self.do_stripe_callback()
-        self.assertEmailSubject(emails["payment_thanks"]["subject"])
+        )
 
 
 class MembershipWebhookTest(TestCase):
@@ -614,5 +461,4 @@
 
         query = NeonMembership.objects.filter(neon_id="9876")
         self.assertEqual(r.status_code, HTTP_201_CREATED)
-        self.assertEqual(await query.acount(), 0)
->>>>>>> a4a654fb
+        self.assertEqual(await query.acount(), 0)
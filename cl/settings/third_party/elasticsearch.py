--- conflicted
+++ resolved
@@ -134,7 +134,6 @@
     "ELASTICSEARCH_OA_ALERTS_NUMBER_OF_REPLICAS", default=0
 )
 
-<<<<<<< HEAD
 # RECAP Search index shards and replicas
 ELASTICSEARCH_RECAP_NUMBER_OF_SHARDS = env(
     "ELASTICSEARCH_RECAP_NUMBER_OF_SHARDS", default=1
@@ -144,7 +143,6 @@
 )
 
 
-=======
 # People Search index shards and replicas
 ELASTICSEARCH_PEOPLE_NUMBER_OF_SHARDS = env(
     "ELASTICSEARCH_PEOPLE_NUMBER_OF_SHARDS", default=1
@@ -153,7 +151,6 @@
     "ELASTICSEARCH_PEOPLE_NUMBER_OF_REPLICAS", default=0
 )
 
->>>>>>> b1eb3216
 # ES Auto refresh. In production, it's suggested to wait for ES periodically
 # refresh (every ~1 second) since it's a resource-intensive operation.
 # This setting is overridden for testing.

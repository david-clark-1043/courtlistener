import datetime
from typing import Sized, cast

import scorched
from django.conf import settings
from django.contrib.auth.hashers import make_password
from django.test.testcases import SerializeMixin
from django.test.utils import override_settings
from lxml import etree
from requests import Session

from cl.audio.factories import AudioFactory
from cl.audio.models import Audio
from cl.people_db.models import Person
from cl.search.factories import CourtFactory, DocketFactory, PersonFactory
from cl.search.models import Court, Opinion
from cl.search.tasks import add_items_to_solr
from cl.tests.cases import SimpleTestCase, TestCase
from cl.users.factories import UserProfileWithParentsFactory


class SerializeSolrTestMixin(SerializeMixin):
    lockfile = __file__


class SimpleUserDataMixin:
    @classmethod
    def setUpTestData(cls) -> None:
        UserProfileWithParentsFactory.create(
            user__username="pandora",
            user__password=make_password("password"),
        )
        super().setUpTestData()  # type: ignore


@override_settings(
    SOLR_OPINION_URL=settings.SOLR_OPINION_TEST_URL,
    SOLR_AUDIO_URL=settings.SOLR_AUDIO_TEST_URL,
    SOLR_PEOPLE_URL=settings.SOLR_PEOPLE_TEST_URL,
    SOLR_RECAP_URL=settings.SOLR_RECAP_TEST_URL,
    SOLR_URLS=settings.SOLR_TEST_URLS,
)
class EmptySolrTestCase(SerializeSolrTestMixin, TestCase):
    """Sets up an empty Solr index for tests that need to set up data manually.

    Other Solr test classes subclass this one, adding additional content or
    features.
    """

    def setUp(self) -> None:
        # Set up testing cores in Solr and swap them in
        self.core_name_opinion = settings.SOLR_OPINION_TEST_CORE_NAME
        self.core_name_audio = settings.SOLR_AUDIO_TEST_CORE_NAME
        self.core_name_people = settings.SOLR_PEOPLE_TEST_CORE_NAME
        self.core_name_recap = settings.SOLR_RECAP_TEST_CORE_NAME

        self.session = Session()

        self.si_opinion = scorched.SolrInterface(
            settings.SOLR_OPINION_URL, http_connection=self.session, mode="rw"
        )
        self.si_audio = scorched.SolrInterface(
            settings.SOLR_AUDIO_URL, http_connection=self.session, mode="rw"
        )
        self.si_people = scorched.SolrInterface(
            settings.SOLR_PEOPLE_URL, http_connection=self.session, mode="rw"
        )
        self.si_recap = scorched.SolrInterface(
            settings.SOLR_RECAP_URL, http_connection=self.session, mode="rw"
        )
        self.all_sis = [
            self.si_opinion,
            self.si_audio,
            self.si_people,
            self.si_recap,
        ]

    def tearDown(self) -> None:
        try:
            for si in self.all_sis:
                si.delete_all()
                si.commit()
        finally:
            self.session.close()


class SolrTestCase(SimpleUserDataMixin, EmptySolrTestCase):
    """A standard Solr test case with content included in the database,  but not
    yet indexed into the database.
    """

    fixtures = [
        "test_court.json",
        "judge_judy.json",
        "test_objects_search.json",
    ]

    def setUp(self) -> None:
        # Set up some handy variables
        super(SolrTestCase, self).setUp()

        self.court = Court.objects.get(pk="test")
        self.expected_num_results_opinion = 6
        self.expected_num_results_audio = 2


class IndexedSolrTestCase(SolrTestCase):
    """Similar to the SolrTestCase, but the data is indexed in Solr"""

    def setUp(self) -> None:
        super(IndexedSolrTestCase, self).setUp()
        obj_types = {
            "audio.Audio": Audio,
            "search.Opinion": Opinion,
            "people_db.Person": Person,
        }
        for obj_name, obj_type in obj_types.items():
            if obj_name == "people_db.Person":
                items = obj_type.objects.filter(is_alias_of=None)
                ids = [item.pk for item in items if item.is_judge]
            else:
                ids = obj_type.objects.all().values_list("pk", flat=True)
            add_items_to_solr(ids, obj_name, force_commit=True)


class SitemapTest(TestCase):
    sitemap_url: str
    expected_item_count: int

    def assert_sitemap_has_content(self) -> None:
        """Does content get into the sitemap?"""
        response = self.client.get(self.sitemap_url)
        self.assertEqual(
            200, response.status_code, msg="Did not get a 200 OK status code."
        )
        xml_tree = etree.fromstring(response.content)
        node_count = len(
            cast(
                Sized,
                xml_tree.xpath(
                    "//s:url",
                    namespaces={
                        "s": "http://www.sitemaps.org/schemas/sitemap/0.9"
                    },
                ),
            )
        )
        self.assertGreater(
            self.expected_item_count,
            0,
            msg="Didn't get any content in test case.",
        )
        self.assertEqual(
            node_count,
            self.expected_item_count,
            msg="Did not get the right number of items in the sitemap.\n"
            f"\tCounted:\t{node_count}\n"
            f"\tExpected:\t{self.expected_item_count}",
        )


class AudioTestCase(SimpleTestCase):
    """Audio test case factories"""

    @classmethod
    def setUpTestData(cls):
        cls.audio_1 = AudioFactory.create(
            docket_id=1,
            duration=420,
            judges="",
            local_path_original_file="test/audio/ander_v._leo.mp3",
            local_path_mp3="test/audio/2.mp3",
            sha1="de8cff186eb263dc06bdc5340860eb6809f898d3",
            source="C",
            blocked=False,
        )
        cls.audio_2 = AudioFactory.create(
            docket_id=2,
            duration=837,
            judges="",
            local_path_original_file="mp3/2014/06/09/ander_v._leo.mp3",
            local_path_mp3="test/audio/2.mp3",
            sha1="daadaf6cc018114259f7eba27c4c2e6bba9bd0d7",
            source="C",
        )
        cls.audio_3 = AudioFactory.create(
            docket_id=3,
            duration=653,
            judges="",
            local_path_original_file="mp3/2015/07/08/hong_liu_yang_v._loretta_e._lynch.mp3",
            local_path_mp3="test/audio/2.mp3",
            sha1="f540838e606f15585e713812c67537affc0df944",
            source="CR",
        )

    @classmethod
    def tearDownClass(cls):
        Audio.objects.all().delete()
        super().tearDownClass()


class ESTestCaseMixin(SerializeMixin):
    lockfile = __file__


class AudioESTestCase(SimpleTestCase):
    """Audio test case factories for ES"""

    fixtures = [
        "test_court.json",
        "judge_judy.json",
        "test_objects_search.json",
    ]

    @classmethod
    def setUpTestData(cls):
        cls.court_1 = CourtFactory(
            id="cabc",
            full_name="Testing Supreme Court",
            jurisdiction="FB",
            citation_string="Bankr. C.D. Cal.",
        )
        cls.court_2 = CourtFactory(
            id="nyed",
            full_name="Court of Appeals for the First Circuit",
            jurisdiction="FB",
            citation_string="Bankr. C.D. Cal.",
        )
        cls.docket_1 = DocketFactory.create(
            docket_number="1:21-bk-1234",
            court_id=cls.court_1.pk,
            date_argued=datetime.date(2015, 8, 16),
        )
        cls.docket_2 = DocketFactory.create(
            docket_number="19-5734",
            court_id=cls.court_1.pk,
            date_argued=datetime.date(2015, 8, 15),
        )
        cls.docket_3 = DocketFactory.create(
            docket_number="ASBCA No. 59126",
            court_id=cls.court_2.pk,
            date_argued=datetime.date(2015, 8, 14),
        )
        cls.docket_4 = DocketFactory.create(
            docket_number="1:21-cv-1234-ABC",
            court_id=cls.court_1.pk,
            date_argued=datetime.date(2013, 8, 14),
        )
        cls.audio_1 = AudioFactory.create(
            case_name="SEC v. Frank J. Information, WikiLeaks",
            docket_id=cls.docket_1.pk,
            duration=420,
<<<<<<< HEAD
            judges="Mary Deposit Learning rd",
=======
            judges="Administrative procedures act",
>>>>>>> e7a4b19e
            local_path_original_file="test/audio/ander_v._leo.mp3",
            local_path_mp3="test/audio/2.mp3",
            source="C",
            blocked=False,
            sha1="a49ada009774496ac01fb49818837e2296705c97",
        )
        cls.audio_2 = AudioFactory.create(
            case_name="Jose A. Dominguez v. Loretta E. Lynch",
            docket_id=cls.docket_2.pk,
            duration=837,
            judges="Wallace and Friedland Learn of rd",
            local_path_original_file="mp3/2014/06/09/ander_v._leo.mp3",
            local_path_mp3="test/audio/2.mp3",
            source="C",
            sha1="a49ada009774496ac01fb49818837e2296705c92",
        )
        cls.audio_3 = AudioFactory.create(
            case_name="Hong Liu Yang v. Lynch-Loretta E.",
            docket_id=cls.docket_3.pk,
            duration=653,
<<<<<<< HEAD
            judges="Joseph Information Deposition",
=======
            judges="H Administrative magazine",
>>>>>>> e7a4b19e
            local_path_original_file="mp3/2015/07/08/hong_liu_yang_v._loretta_e._lynch.mp3",
            local_path_mp3="test/audio/2.mp3",
            source="CR",
            sha1="a49ada009774496ac01fb49818837e2296705c93",
        )
        cls.author = PersonFactory.create()
        cls.audio_4 = AudioFactory.create(
            case_name="Hong Liu Lorem v. Lynch-Loretta E.",
            docket_id=cls.docket_3.pk,
            duration=653,
            judges="John Smith ptsd mag",
            sha1="a49ada009774496ac01fb49818837e2296705c94",
        )
        cls.audio_4.panel.add(cls.author)
        cls.audio_5 = AudioFactory.create(
            case_name="Freedom of Inform Wikileaks",
            docket_id=cls.docket_4.pk,
            duration=400,
<<<<<<< HEAD
            judges="Wallace to Friedland ⚖️ Deposit",
=======
            judges="Wallace to Friedland ⚖️ xx-xxxx apa magistrate",
>>>>>>> e7a4b19e
            sha1="a49ada009774496ac01fb49818837e2296705c95",
        )<|MERGE_RESOLUTION|>--- conflicted
+++ resolved
@@ -250,11 +250,7 @@
             case_name="SEC v. Frank J. Information, WikiLeaks",
             docket_id=cls.docket_1.pk,
             duration=420,
-<<<<<<< HEAD
-            judges="Mary Deposit Learning rd",
-=======
-            judges="Administrative procedures act",
->>>>>>> e7a4b19e
+            judges="Mary Deposit Learning rd Administrative procedures act",
             local_path_original_file="test/audio/ander_v._leo.mp3",
             local_path_mp3="test/audio/2.mp3",
             source="C",
@@ -275,11 +271,7 @@
             case_name="Hong Liu Yang v. Lynch-Loretta E.",
             docket_id=cls.docket_3.pk,
             duration=653,
-<<<<<<< HEAD
-            judges="Joseph Information Deposition",
-=======
-            judges="H Administrative magazine",
->>>>>>> e7a4b19e
+            judges="Joseph Information Deposition H Administrative magazine",
             local_path_original_file="mp3/2015/07/08/hong_liu_yang_v._loretta_e._lynch.mp3",
             local_path_mp3="test/audio/2.mp3",
             source="CR",
@@ -298,10 +290,6 @@
             case_name="Freedom of Inform Wikileaks",
             docket_id=cls.docket_4.pk,
             duration=400,
-<<<<<<< HEAD
-            judges="Wallace to Friedland ⚖️ Deposit",
-=======
-            judges="Wallace to Friedland ⚖️ xx-xxxx apa magistrate",
->>>>>>> e7a4b19e
+            judges="Wallace to Friedland ⚖️ Deposit xx-xxxx apa magistrate",
             sha1="a49ada009774496ac01fb49818837e2296705c95",
         )
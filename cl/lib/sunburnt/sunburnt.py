--- conflicted
+++ resolved
@@ -151,23 +151,6 @@
         else:
             kwargs = dict(method="GET")
         r, c = self.request(url, **kwargs)
-<<<<<<< HEAD
-=======
-        # print("\nResponse:\n")
-        # print(r.status)
-        # print("\nURL:")
-        # print(url)
-        # print("\n")
-        # print("CURL:")
-        # # curl = self.request("http://cl-solr:8983/solr/collection1/admin/ping",
-        # #                     **kwargs)
-        # curl = self.request("http://cl-solr:8983/solr/collection1/select?q=*%3A*&rows=1",
-        #                     **kwargs)
-        # print(curl[0])
-        # print(curl[1])
-        # print("------")
->>>>>>> e3207da9
-
         if r.status != 200:
             raise SolrError(r, c)
         return c
@@ -263,7 +246,6 @@
         ):
             docs = [docs]
 
-
         delete_message = self.schema.make_delete(docs, queries)
         # THIS IS BROKEN
         self.conn.update(str("<delete><query>*:*</query></delete>"), **kwargs)

--- conflicted
+++ resolved
@@ -978,127 +978,7 @@
 
         for test in tests:
             ouput_str = append_query_conjunctions(test["input"])
-<<<<<<< HEAD
             self.assertEqual(ouput_str, test["output"])
-=======
-            self.assertEqual(ouput_str, test["output"])
-
-    def test_replace_highlight(self) -> None:
-        """Confirm that the replace_highlight helper properly replaces
-        highlighted terms, ensuring it can handle Unicode characters, such as
-        emojis.
-        """
-
-        tests = [
-            {
-                "cleaned_str": "MOTION for Leave to File Amicus Curiae Lorem",
-                "unique_hl_strings": ["Lorem", "Amicus", "Curiae"],
-                "output": "MOTION for Leave to File <mark>Amicus</mark> <mark>Curiae</mark> <mark>Lorem</mark>",
-            },
-            {
-                "cleaned_str": "Strickland v. Washington.",
-                "unique_hl_strings": ["Washington", "v.", "Curiae"],
-                "output": "Strickland <mark>v.</mark> <mark>Washington</mark>.",
-            },
-            {
-                "cleaned_str": "Strickland v. Washington Washington.",
-                "unique_hl_strings": ["Washington", "v."],
-                "output": "Strickland <mark>v.</mark> <mark>Washington</mark> <mark>Washington</mark>.",
-            },
-            {
-                "cleaned_str": "Code, § 1-815",
-                "unique_hl_strings": ["§", "1-815"],
-                "output": "Code, <mark>§</mark> <mark>1-815</mark>",
-            },
-            {
-                "cleaned_str": "Dr. Israel also demonstrated a misunderstanding",
-                "unique_hl_strings": ["Dr.", "a"],
-                "output": "<mark>Dr.</mark> Israel also demonstrated <mark>a</mark> misunderstanding",
-            },
-            {
-                "cleaned_str": "Friedland ⚖️ Deposit",
-                "unique_hl_strings": ["⚖️", "Deposit"],
-                "output": "Friedland <mark>⚖️</mark> <mark>Deposit</mark>",
-            },
-        ]
-
-        for test in tests:
-            output_str = replace_highlight(
-                test["cleaned_str"], test["unique_hl_strings"], "mark"  # type: ignore
-            )
-            self.assertEqual(output_str, test["output"])
-
-    def test_select_unique_hl(self) -> None:
-        """Confirm that select_unique_hl correctly identifies and returns the
-        longest string for highlighting purposes.
-        """
-        tests = [
-            {
-                "current_list": [
-                    "MOTION for Leave to File Amicus Curiae Lorem"
-                ],
-                "input_str": "MOTION for Leave to File",
-                "output": ["MOTION for Leave to File Amicus Curiae Lorem"],
-                "field": "description",
-            },
-            {
-                "current_list": [
-                    "MOTION for Leave to File Amicus Curiae Lorem"
-                ],
-                "input_str": "for Leave to File Amicus",
-                "output": ["MOTION for Leave to File Amicus Curiae Lorem"],
-                "field": "description",
-            },
-            {
-                "current_list": ["Leave to File Amicus"],
-                "input_str": "Leave to File Amicus Curiae Lorem",
-                "output": ["Leave to File Amicus Curiae Lorem"],
-                "field": "description",
-            },
-            {
-                "current_list": ["to File Amicus Curiae"],
-                "input_str": "Leave to File Amicus Curiae Lorem",
-                "output": ["Leave to File Amicus Curiae Lorem"],
-                "field": "description",
-            },
-            {
-                "current_list": [
-                    "to File Amicus Curiae Lorem pellentesque eu, elementum"
-                ],
-                "input_str": "Leave to File Amicus Curiae Lorem",
-                "output": [
-                    "to File Amicus Curiae Lorem pellentesque eu, elementum"
-                ],
-                "field": "description",
-            },
-            {
-                "current_list": ["22 AL 339"],
-                "input_str": "22 AL 1",
-                "output": ["22 AL 339", "22 AL 1"],
-                "field": "citation",
-            },
-            {
-                "current_list": ["22 AL 1"],
-                "input_str": "22 AL 339",
-                "output": ["22 AL 1", "22 AL 339"],
-                "field": "citation",
-            },
-            {
-                "current_list": ["22 AL 1", "22 AL 2"],
-                "input_str": "22 AL 2",
-                "output": ["22 AL 1", "22 AL 2"],
-                "field": "citation",
-            },
-        ]
-
-        for test in tests:
-            output_str = select_unique_hl(
-                test["current_list"],  # type: ignore
-                test["input_str"],  # type: ignore
-                test["field"],  # type: ignore
-            )
-            print("Output STR: ", output_str)
-            self.assertEqual(output_str, test["output"])
 
     def test_check_and_sanitize_queries_bad_syntax(self) -> None:
         """Tests for methods that check and sanitize queries with a bad search
@@ -1219,5 +1099,4 @@
             output = sanitize_unbalanced_quotes(
                 test["input_str"]  # type: ignore
             )
-            self.assertEqual(output, test["sanitized"])
->>>>>>> 9f318695
+            self.assertEqual(output, test["sanitized"])
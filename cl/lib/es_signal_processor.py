from typing import Any

from celery.canvas import chain
from django.core.exceptions import FieldDoesNotExist
from django.db.models.signals import m2m_changed, post_delete, post_save
from elasticsearch.exceptions import NotFoundError

from cl.alerts.tasks import (
    process_percolator_response,
    remove_doc_from_es_index,
    send_or_schedule_alerts,
)
from cl.audio.models import Audio
from cl.lib.elasticsearch_utils import elasticsearch_enabled
<<<<<<< HEAD
from cl.people_db.models import (
    ABARating,
    Education,
    Person,
    PoliticalAffiliation,
    School,
)
from cl.search.documents import (
    ES_CHILD_ID,
    AudioDocument,
    ParentheticalGroupDocument,
    PositionDocument,
)
from cl.search.tasks import (
    save_document_in_es,
    update_child_documents_by_query,
    update_document_in_es,
)
from cl.search.types import ESDocumentType, ESModelType
=======
from cl.search.documents import AudioDocument
from cl.search.tasks import save_document_in_es, update_document_in_es
from cl.search.types import (
    ESDocumentClassType,
    ESDocumentInstanceType,
    ESModelType,
)
>>>>>>> f3b3a35d


def updated_fields(
    instance: ESModelType, es_document: ESDocumentClassType
) -> list[str]:
    """Look for changes in the tracked fields of an instance.
    :param instance: The instance to check for changed fields.
    :param es_document: The Elasticsearch document type.
    :return: A list of the names of fields that have changed in the instance.
    """
    # Get the field names being tracked
    tracked_set = None
    if es_document is AudioDocument:
        tracked_set = getattr(instance, "es_oa_field_tracker", None)
    elif es_document is ParentheticalGroupDocument:
        tracked_set = getattr(instance, "es_pa_field_tracker", None)
    elif es_document is PositionDocument:
        tracked_set = getattr(instance, "es_p_field_tracker", None)

    # Check the set before trying to get the fields
    if not tracked_set:
        return []

    # Check each tracked field to see if it has changed
    changed_fields = []
    for field in tracked_set.fields:
        current_value = getattr(instance, field)
        try:
            # If field is a ForeignKey relation, the current value is the
            # related object, while the previous value is the ID, get the id.
            # See https://django-model-utils.readthedocs.io/en/latest/utilities.html#field-tracker
            field_type = instance.__class__._meta.get_field(field)
            if (
                field_type.get_internal_type() == "ForeignKey"
                and current_value
                and not field.endswith("_id")
            ):
                current_value = current_value.pk
        except FieldDoesNotExist:
            # Support tracking for properties, only abort if it's not a model
            # property
            if not hasattr(instance, field) and not isinstance(
                getattr(instance.__class__, field, None), property
            ):
                continue

        if current_value != tracked_set.previous(field):
            changed_fields.append(field)
    return changed_fields


def get_fields_to_update(
    changed_fields: list[str], fields_map: dict[str, str]
) -> list[str]:
    """Generate a list of fields to be updated based on provided map and changed fields.

    :param changed_fields: A list of field names that have been changed.
    :param fields_map: A dict containing field names that can be updated.
    :return: A list with field names that need to be updated.
    """
    fields_to_update = []
    for field in changed_fields:
        if field in list(fields_map.keys()):
            fields_to_update.append(field)
        if f"get_{field}_display" in list(fields_map.keys()):
            fields_to_update.append(f"get_{field}_display")
    return fields_to_update


def document_fields_to_update(
    main_doc: ESDocumentInstanceType,
    main_object: ESModelType,
    field_list: list[str],
    instance: ESModelType,
    fields_map: dict,
) -> dict[str, Any]:
    """Generate a dictionary of fields and values to update based on a
     provided map and an instance.

    :param main_doc: A Elasticsearch DSL document.
    :param main_object: The main object instance that changed.
    :param field_list: A list of field names that need to be updated.
    :param instance: The instance from which field values are to be extracted.
    :param fields_map: A map from which ES field names are to be extracted.
    :return: A dictionary with fields and values to update.
    """

    fields_to_update = {}
    for field in field_list:
        document_fields = fields_map[field]
        for doc_field in document_fields:
            if field.startswith("get_") and field.endswith("_display"):
                fields_to_update[doc_field] = getattr(instance, field)()
            else:
                prepare_method = getattr(
                    main_doc, f"prepare_{doc_field}", None
                )
                if prepare_method:
                    field_value = prepare_method(main_object)
                else:
                    field_value = getattr(instance, field)
                fields_to_update[doc_field] = field_value
    return fields_to_update


def get_or_create_doc(
    es_document: ESDocumentClassType, instance: ESModelType
) -> ESDocumentInstanceType | None:
    """Get or create a document in Elasticsearch.
    :param es_document: The Elasticsearch document type.
    :param instance: The instance of the document to get or create.
    :return: An Elasticsearch document if found, otherwise None.
    """

    # Get doc_id for parent-child documents.
    if es_document is PositionDocument:
        doc_id = ES_CHILD_ID(instance.pk).POSITION
    else:
        doc_id = instance.pk

    try:
        main_doc = es_document.get(id=doc_id)
    except NotFoundError:
        save_document_in_es.delay(instance, es_document)
        return None
    return main_doc


def update_es_documents(
    main_model: ESModelType,
    es_document: ESDocumentClassType,
    instance: ESModelType,
    created: bool,
    mapping_fields: dict,
) -> None:
    """Update documents in Elasticsearch if there are changes in the tracked
     fields of an instance.
    :param main_model: The main model to fetch objects from.
    :param es_document: The Elasticsearch document type.
    :param instance: The instance whose changes should be tracked and updated.
    :param created: A boolean indicating whether the instance is newly created.
    :param mapping_fields: A dict containing the query to use and the fields_map
    :return: None
    """
    if created:
        return

    changed_fields = updated_fields(instance, es_document)
    if not changed_fields:
        return

    for query, fields_map in mapping_fields.items():
        fields_to_update = get_fields_to_update(changed_fields, fields_map)
        match instance:
            case Person() if es_document is PositionDocument and query == "person":  # type: ignore
                """
                This case handles the update of one or more fields that belongs to
                the parent model(The person model).
                """
                update_child_documents_by_query.delay(
                    es_document, instance, fields_to_update, fields_map
                )
            case ABARating() | PoliticalAffiliation() | School() if es_document is PositionDocument:  # type: ignore
                """
                This code handles the update of fields that belongs to records associated with
                the parent document using ForeignKeys.

                First, we get the list of all the Person objects related to the instance object
                and then we use the update_child_documents_by_query method to update their positions.
                """
                related_record = Person.objects.filter(**{query: instance})
                for person in related_record:
                    update_child_documents_by_query.delay(
                        es_document,
                        person,
                        fields_to_update,
                        fields_map,
                    )
            case _:
                main_objects = main_model.objects.filter(**{query: instance})
                for main_object in main_objects:
                    main_doc = get_or_create_doc(es_document, main_object)
                    if not main_doc:
                        continue
                    if fields_to_update:
                        update_document_in_es.delay(
                            main_doc,
                            document_fields_to_update(
                                main_doc,
                                main_object,
                                fields_to_update,
                                instance,
                                fields_map,
                            ),
                        )


def update_remove_m2m_documents(
    main_model: ESModelType,
    es_document: ESDocumentClassType,
    instance: ESModelType,
    mapping_fields: dict,
    affected_field: str,
) -> None:
    """Update many-to-many related documents in Elasticsearch.
    :param main_model: The main model to fetch objects from.
    :param es_document: The Elasticsearch document type.
    :param instance: The instance whose many-to-many relationships are to be updated.
    :param mapping_fields: A dict containing the query to use and the fields_map
    :param affected_field: The name of the field that has many-to-many
    relationships with the instance.
    :return: None
    """
    for key, fields_map in mapping_fields.items():
        if main_model.__name__.lower() != key:  # type: ignore
            # The m2m relationship is not defined in the main model but
            # we use the relationship to add data to the ES documents.
            main_objects = main_model.objects.filter(**{key: instance})
            for main_object in main_objects:
                update_m2m_field_in_es_document(
                    main_object, es_document, affected_field
                )
        else:
            update_m2m_field_in_es_document(
                instance, es_document, affected_field
            )


def update_m2m_field_in_es_document(
    instance: ESModelType,
    es_document: ESDocumentClassType,
    affected_field: str,
) -> None:
    """Update a single field created using a many-to-many relationship.
    :param instance: The instance of the document to update.
    :param es_document: The Elasticsearch document type.
    :param affected_field: The name of the field that has many-to-many
    relationships with the instance.
    :return: None
    """
    document = get_or_create_doc(es_document, instance)
    if not document:
        return
    get_m2m_value = getattr(document, f"prepare_{affected_field}")(instance)
    update_document_in_es.delay(document, {affected_field: get_m2m_value})


def update_reverse_related_documents(
    main_model: ESModelType,
    es_document: ESDocumentClassType,
    instance: ESModelType,
    query_string: str,
    affected_fields: list[str],
) -> None:
    """Update reverse related documents in Elasticsearch.
    :param main_model: The main model to fetch objects from.
    :param es_document: The Elasticsearch document type.
    :param instance: The instance for which the reverse related documents are
    to be updated.
    :param query_string: The query string to filter the main model objects.
    :param affected_fields: The list of field names that are reverse related to
    the instance.
    :return: None
    """
    # bulk update position documents when a new reverse related record is created/deleted
    if es_document is PositionDocument and isinstance(
        instance, (ABARating, PoliticalAffiliation, Education)
    ):
        related_record = Person.objects.filter(**{query_string: instance})
        for person in related_record:
            update_child_documents_by_query.delay(
                es_document, person, affected_fields
            )
        return

    main_objects = main_model.objects.filter(**{query_string: instance})
    for main_object in main_objects:
        main_doc = get_or_create_doc(es_document, main_object)
        if not main_doc:
            return

        fields_to_update = {}
        for field in affected_fields:
            prepare_method = getattr(main_doc, f"prepare_{field}", None)
            if prepare_method:
                field_value = prepare_method(main_object)
            else:
                field_value = getattr(instance, field)
            fields_to_update[field] = field_value

        update_document_in_es.delay(
            main_doc,
            fields_to_update,
        )


def avoid_es_audio_indexing(
    instance: ESModelType,
    es_document: ESDocumentClassType,
    update_fields: list[str] | None,
):
    """Check conditions to abort Elasticsearch indexing for Audio instances.
    Avoid indexing for Audio instances which their mp3 file has not been
    processed yet by process_audio_file.

    :param instance: The Audio instance to evaluate for Elasticsearch indexing.
    :param es_document: The Elasticsearch document class.
    :param update_fields: List of fields being updated, or None.
    :return: True if indexing should be avoided, False otherwise.
    """

    if (
        type(instance) == Audio
        and not es_document.exists(instance.pk)
        and (
            not update_fields
            or (update_fields and "processing_complete" not in update_fields)
        )
    ):
        # Avoid indexing Audio instances that haven't been previously indexed
        # in ES and for which 'processing_complete' is not present in update_fields.
        return True
    return False


class ESSignalProcessor(object):
    """Custom signal processor for Elasticsearch documents. It is responsible
    for managing the Elasticsearch index after certain events happen, such as
    saving, deleting, or modifying instances of related models.
    """

    def __init__(self, main_model, es_document, documents_model_mapping):
        self.main_model = main_model
        self.es_document = es_document
        self.documents_model_mapping = documents_model_mapping

        self.setup()

    def setup(self):
        models_save = list(self.documents_model_mapping["save"].keys())
        models_delete = list(self.documents_model_mapping["delete"].keys())
        models_m2m = list(self.documents_model_mapping["m2m"].keys())
        models_reverse_foreign_key = list(
            self.documents_model_mapping["reverse"].keys()
        )
        main_model = self.main_model.__name__.lower()

        # Connect signals for save
        self.connect_signals(
            models_save,
            self.handle_save,
            {post_save: f"update_related_{main_model}_documents_in_es_index"},
        )
        # Connect signals for deletion
        self.connect_signals(
            models_delete,
            self.handle_delete,
            {post_delete: f"remove_{main_model}_from_es_index"},
        )
        # Connect signals for many-to-many changes
        self.connect_signals(
            models_m2m,
            self.handle_m2m,
            {m2m_changed: f"update_{main_model}_m2m_in_es_index"},
        )
        # Connect signals for save and delete on models with reverse foreign keys
        self.connect_signals(
            models_reverse_foreign_key,
            self.handle_reverse_actions,
            {
                post_save: f"update_reverse_related_{main_model}_on_save",
                post_delete: f"update_reverse_related_{main_model}_on_delete",
            },
        )

    @staticmethod
    def connect_signals(models, handler, signal_to_uid_mapping, weak=False):
        """Helper method to connect signals to a handler for multiple models."""
        for model in models:
            model_name = model.__name__.lower()
            for signal, uid_base in signal_to_uid_mapping.items():
                signal.connect(
                    handler,
                    sender=model,
                    dispatch_uid=f"{uid_base}_{model_name}",
                    weak=weak,
                )

    @elasticsearch_enabled
    def handle_save(
        self,
        sender,
        instance=None,
        created=False,
        update_fields=None,
        **kwargs,
    ):
        """Receiver function that gets called after an object instance is saved"""
        mapping_fields = self.documents_model_mapping["save"][sender]
        if not created:
            update_es_documents(
                self.main_model,
                self.es_document,
                instance,
                created,
                mapping_fields,
            )
        if not mapping_fields:
            if avoid_es_audio_indexing(
                instance, self.es_document, update_fields
            ):
                # This check is required to avoid indexing and triggering
                # search alerts for Audio instances whose MP3 files have not
                # yet been processed by process_audio_file.
                return None
            chain(
                save_document_in_es.si(instance, self.es_document),
                send_or_schedule_alerts.s(self.es_document._index._name),
                process_percolator_response.s(),
            ).apply_async()

    @elasticsearch_enabled
    def handle_delete(self, sender, instance, **kwargs):
        """Receiver function that gets called after an object instance is deleted"""
        remove_doc_from_es_index.delay(self.es_document, instance.pk)

    @elasticsearch_enabled
    def handle_m2m(self, sender, instance=None, action=None, **kwargs):
        """Receiver function that gets called after a m2m relation is modified"""
        if action == "post_add" or action == "post_remove":
            mapping_fields = self.documents_model_mapping["m2m"][sender]
            for key, fields_map in mapping_fields.items():
                affected_field = list(fields_map.keys())[0]
                update_remove_m2m_documents(
                    self.main_model,
                    self.es_document,
                    instance,
                    mapping_fields,
                    affected_field,
                )

    @elasticsearch_enabled
    def handle_reverse_actions(self, sender, instance=None, **kwargs):
        """Receiver function that gets called after a reverse relation is
        created, updated or removed.
        """
        mapping_fields = self.documents_model_mapping["reverse"][sender]
        for query_string, fields_map in mapping_fields.items():
            try:
                affected_fields = fields_map[instance.type]
            except (KeyError, AttributeError):
                affected_fields = fields_map["all"]
            instance_field = query_string.split("__")[-1]
            update_reverse_related_documents(
                self.main_model,
                self.es_document,
                getattr(instance, instance_field, instance),
                query_string,
                affected_fields,
            )<|MERGE_RESOLUTION|>--- conflicted
+++ resolved
@@ -12,7 +12,6 @@
 )
 from cl.audio.models import Audio
 from cl.lib.elasticsearch_utils import elasticsearch_enabled
-<<<<<<< HEAD
 from cl.people_db.models import (
     ABARating,
     Education,
@@ -31,16 +30,7 @@
     update_child_documents_by_query,
     update_document_in_es,
 )
-from cl.search.types import ESDocumentType, ESModelType
-=======
-from cl.search.documents import AudioDocument
-from cl.search.tasks import save_document_in_es, update_document_in_es
-from cl.search.types import (
-    ESDocumentClassType,
-    ESDocumentInstanceType,
-    ESModelType,
-)
->>>>>>> f3b3a35d
+from cl.search.types import ESDocumentInstanceType, ESDocumentClassType, ESModelType
 
 
 def updated_fields(

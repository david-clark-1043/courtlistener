--- conflicted
+++ resolved
@@ -402,78 +402,58 @@
             if not hasattr(result.meta, "highlight"):
                 return
             exact_hl_fields = []
-<<<<<<< HEAD
-            if hasattr(result.meta, "highlight"):
-                for (
-                    field,
-                    highlight_list,
-                ) in result.meta.highlight.to_dict().items():
-                    # If a query highlights fields the "field.exact", "field" or
-                    # both versions are available. Highlighted terms in each
-                    # version can differ, so the best thing to do is combine
-                    # highlighted terms from each version and set it.
-                    if "exact" in field:
-                        field = field.split(".exact")[0]
-                        marked_strings_2 = []
-                        # Extract all unique marked strings from "field.exact"
-                        marked_strings_1 = re.findall(
-                            r"<mark>.*?</mark>", highlight_list[0]
-                        )
-                        # Extract all unique marked strings from "field" if
-                        # available
-                        if field in result.meta.highlight:
-                            marked_strings_2 = re.findall(
-                                r"<mark>.*?</mark>",
-                                result.meta.highlight[field][0],
-                            )
-
-                        unique_marked_strings = list(
-                            set(marked_strings_1 + marked_strings_2)
-                        )
-                        combined_highlights = highlight_list[0]
-                        for marked_string in unique_marked_strings:
-                            # Replace unique highlighted terms in a single
-                            # field.
-                            unmarked_string = marked_string.replace(
-                                "<mark>", ""
-                            ).replace("</mark>", "")
-                            combined_highlights = combined_highlights.replace(
-                                unmarked_string, marked_string
-                            )
-
-                        # Remove nested <mark> tags after replace.
-                        combined_highlights = re.sub(
-                            r"<mark><mark>(.*?)</mark></mark>",
-                            r"<mark>\1</mark>",
-                            combined_highlights,
-                        )
-
-                        # Set combined highlighted terms.
-                        result[field] = combined_highlights
-                        exact_hl_fields.append(field)
-
-                    if field not in exact_hl_fields:
-                        # If the "field.exact" version has not been set, set
-                        # the "field" version.
-                        result[field] = highlight_list[0]
-=======
             for (
                 field,
                 highlight_list,
             ) in result.meta.highlight.to_dict().items():
-                # If a query highlight fields the "field.exact", "field" or
-                # both versions are available.
+                # If a query highlights fields the "field.exact", "field" or
+                # both versions are available. Highlighted terms in each
+                # version can differ, so the best thing to do is combine
+                # highlighted terms from each version and set it.
                 if "exact" in field:
-                    # Prioritize "field.exact" highlighted fields
                     field = field.split(".exact")[0]
-                    result[field] = highlight_list[0]
+                    marked_strings_2 = []
+                    # Extract all unique marked strings from "field.exact"
+                    marked_strings_1 = re.findall(
+                        r"<mark>.*?</mark>", highlight_list[0]
+                    )
+                    # Extract all unique marked strings from "field" if
+                    # available
+                    if field in result.meta.highlight:
+                        marked_strings_2 = re.findall(
+                            r"<mark>.*?</mark>",
+                            result.meta.highlight[field][0],
+                        )
+
+                    unique_marked_strings = list(
+                        set(marked_strings_1 + marked_strings_2)
+                    )
+                    combined_highlights = highlight_list[0]
+                    for marked_string in unique_marked_strings:
+                        # Replace unique highlighted terms in a single
+                        # field.
+                        unmarked_string = marked_string.replace(
+                            "<mark>", ""
+                        ).replace("</mark>", "")
+                        combined_highlights = combined_highlights.replace(
+                            unmarked_string, marked_string
+                        )
+
+                    # Remove nested <mark> tags after replace.
+                    combined_highlights = re.sub(
+                        r"<mark><mark>(.*?)</mark></mark>",
+                        r"<mark>\1</mark>",
+                        combined_highlights,
+                    )
+
+                    # Set combined highlighted terms.
+                    result[field] = combined_highlights
                     exact_hl_fields.append(field)
 
                 if field not in exact_hl_fields:
                     # If the "field.exact" version has not been set, set
                     # the "field" version.
                     result[field] = highlight_list[0]
->>>>>>> eb7efcf2
 
 
 def group_search_results(

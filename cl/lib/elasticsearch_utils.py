--- conflicted
+++ resolved
@@ -7,11 +7,7 @@
 from dataclasses import fields
 from datetime import date, datetime
 from functools import reduce, wraps
-<<<<<<< HEAD
-from typing import Any, Callable, Dict, List, Literal, Tuple
-=======
 from typing import Any, Callable, Dict, List, Literal
->>>>>>> 15831047
 
 import regex
 from django.conf import settings
@@ -1108,7 +1104,6 @@
     :param unique_hl_strings: A list of strings to be highlighted.
     :param tag: The HTML tag to use for marking the term.
     :return: The highlighted string.
-<<<<<<< HEAD
     """
 
     for word in unique_hl_strings:
@@ -1148,19 +1143,6 @@
     # Adds cleaned_unique_strings to the list
     cleaned_unique_strings.append(cleaned_str)
     return cleaned_unique_strings
-=======
-    """
-
-    for word in unique_hl_strings:
-        # Create a pattern to match the word as a whole word.
-        pattern = rf"(?<!\w){regex.escape(word)}(?!\w)"
-
-        # Replace with the specified tag
-        replacement = f"<{tag}>{word}</{tag}>"
-        cleaned_str = regex.sub(pattern, replacement, cleaned_str)
-
-    return cleaned_str
->>>>>>> 15831047
 
 
 def merge_highlights_into_result(
@@ -1198,7 +1180,6 @@
 
         if "exact" in field:
             field = field.split(".exact")[0]
-<<<<<<< HEAD
 
         # Extract all unique marked strings from "field.exact"
         if f"{field}.exact" in highlights:
@@ -1212,35 +1193,12 @@
         if field in highlights:
             # Extract all unique marked strings from "field" if
             # available
-=======
-            marked_strings_exact = []
-            # Extract all unique marked strings from "field.exact"
-            marked_strings = [
-                word
-                for phrase in re.findall(
-                    rf"<{tag}>(.*?)</{tag}>", highlight_list[0]
-                )
-                for word in phrase.split()
-            ]
-            if field in highlights:
-                # Extract all unique marked strings from "field" if
-                # available
-                marked_strings_exact = [
-                    word
-                    for phrase in re.findall(
-                        rf"<{tag}>(.*?)</{tag}>",
-                        highlights[field][0],
-                    )
-                    for word in phrase.split()
-                ]
->>>>>>> 15831047
 
             for hl in highlights[field]:
                 cleaned_hl = re.sub(r"</?mark>", "", hl)
                 cleaned_unique_strings = select_unique_hl(
                     cleaned_unique_strings, cleaned_hl
                 )
-<<<<<<< HEAD
                 marked_strings_exact.extend(
                     re.findall(
                         rf"<{tag}>(.*?)</{tag}>",
@@ -1258,9 +1216,6 @@
             merged_hl = []
             for original_string in cleaned_unique_strings:
                 # Create a regex pattern to match each unique term
-=======
-                original_string = re.sub(r"</?mark>", "", highlight_list[0])
->>>>>>> 15831047
                 combined_highlights = replace_highlight(
                     original_string, unique_marked_strings, tag
                 )

import logging
import operator
import re
import time
import traceback
from copy import deepcopy
from dataclasses import fields
from datetime import date, datetime
from functools import reduce, wraps
from typing import Any, Callable, Dict, List, Literal

import regex
from asgiref.sync import sync_to_async
from django.conf import settings
from django.core.cache import caches
from django.core.paginator import EmptyPage, Page
from django.db.models import QuerySet
from django.forms.boundfield import BoundField
from django.http import HttpRequest
from django.http.request import QueryDict
from django_elasticsearch_dsl.search import Search
from elasticsearch.exceptions import RequestError, TransportError
from elasticsearch_dsl import A, Q
from elasticsearch_dsl.connections import connections
from elasticsearch_dsl.query import Query, QueryString, Range
from elasticsearch_dsl.response import Hit, Response
from elasticsearch_dsl.utils import AttrDict

from cl.lib.bot_detector import is_bot
from cl.lib.date_time import midnight_pt
from cl.lib.paginators import ESPaginator
<<<<<<< HEAD
=======
from cl.lib.search_utils import (
    BOOSTS,
    cleanup_main_query,
    get_array_of_selected_fields,
    lookup_child_courts,
)
>>>>>>> a4a148aa
from cl.lib.types import (
    ApiPositionMapping,
    BasePositionMapping,
    CleanData,
    ESRangeQueryParams,
)
from cl.lib.utils import cleanup_main_query, get_array_of_selected_fields
from cl.people_db.models import Position
from cl.search.constants import (
    ALERTS_HL_TAG,
    BOOSTS,
    MULTI_VALUE_HL_FIELDS,
    RELATED_PATTERN,
    SEARCH_ALERTS_ORAL_ARGUMENT_ES_HL_FIELDS,
    SEARCH_HL_TAG,
    SEARCH_OPINION_CHILD_HL_FIELDS,
    SEARCH_OPINION_HL_FIELDS,
    SEARCH_OPINION_QUERY_FIELDS,
    SEARCH_ORAL_ARGUMENT_ES_HL_FIELDS,
    SEARCH_ORAL_ARGUMENT_QUERY_FIELDS,
    SEARCH_PEOPLE_CHILD_QUERY_FIELDS,
    SEARCH_PEOPLE_PARENT_QUERY_FIELDS,
    SEARCH_RECAP_CHILD_HL_FIELDS,
    SEARCH_RECAP_CHILD_QUERY_FIELDS,
    SEARCH_RECAP_HL_FIELDS,
    SEARCH_RECAP_PARENT_QUERY_FIELDS,
    SOLR_PEOPLE_ES_HL_FIELDS,
)
from cl.search.exception import UnbalancedQuery
from cl.search.forms import SearchForm
from cl.search.models import (
    PRECEDENTIAL_STATUS,
    SEARCH_TYPES,
    Court,
    OpinionCluster,
)

logger = logging.getLogger(__name__)

OPENING_CHAR = r"[\(\[]"  # Matches the following characters: (, [
CLOSING_CHAR = r"[\)\]]"  # Matches the following characters: ), ]


def elasticsearch_enabled(func: Callable) -> Callable:
    """A decorator to avoid executing Elasticsearch methods when it's disabled."""

    @wraps(func)
    def wrapper_func(*args, **kwargs) -> Any:
        if not settings.ELASTICSEARCH_DISABLED:
            func(*args, **kwargs)

    return wrapper_func


def es_index_exists(index_name: str) -> bool:
    """Confirm if the Elasticsearch index exists in the default instance.
    :param index_name: The index name to check.
    :return: True if the index exists, otherwise False.
    """
    try:
        es = connections.get_connection()
        index_exists = es.indices.exists(index=index_name)
    except (TransportError, ConnectionError) as e:
        logger.warning(
            f"Error in ES connection when checking index existence: {index_name}"
        )
        logger.warning(f"Error was: {e}")
        index_exists = False
    return index_exists


def build_numeric_range_query(
    field: str,
    lower_bound: int | float,
    upper_bound: int | float,
    relation: Literal["INTERSECTS", "CONTAINS", "WITHIN", None] = None,
) -> list[Range]:
    """Returns documents that contain terms within a provided range.

    :param field: Elasticsearch fieldname
    :param lower_bound: _description_
    :param upper_bound: _description_
    :param relation: Indicates how the range query matches values for range fields. Defaults to None.
    :return: Empty list or list with DSL Range query
    """
    if not any([lower_bound, upper_bound]):
        return []

    params: ESRangeQueryParams = {"gte": lower_bound, "lte": upper_bound}
    if relation is not None:
        allowed_relations = ["INTERSECTS", "CONTAINS", "WITHIN"]
        assert (
            relation in allowed_relations
        ), f"'{relation}' is not an allowed relation."
        params["relation"] = relation

    return [Q("range", **{field: params})]


def build_daterange_query(
    field: str,
    before: date,
    after: date,
    relation: Literal["INTERSECTS", "CONTAINS", "WITHIN", None] = None,
) -> list[Range]:
    """Given field name and date range limits returns ElasticSearch range query or None
    https://www.elastic.co/guide/en/elasticsearch/reference/current/query-dsl-range-query.html#ranges-on-dates

    :param field: elasticsearch index fieldname
    :param before: datetime upper limit
    :param after: datetime lower limit
    :param relation: Indicates how the range query matches values for range fields
    :return: Empty list or list with DSL Range query
    """

    params = {}
    if any([before, after]):
        if hasattr(after, "strftime"):
            params["gte"] = f"{after.isoformat()}T00:00:00Z"
        if hasattr(before, "strftime"):
            params["lte"] = f"{before.isoformat()}T23:59:59Z"
        if relation is not None:
            allowed_relations = ["INTERSECTS", "CONTAINS", "WITHIN"]
            assert (
                relation in allowed_relations
            ), f"'{relation}' is not an allowed relation."
            params["relation"] = relation

    if params:
        return [Q("range", **{field: params})]

    return []


def build_more_like_this_query(related_id: list[str]):
    document_list = [{"_id": f"o_{id}"} for id in related_id]
    more_like_this_fields = SEARCH_OPINION_QUERY_FIELDS
    more_like_this_fields.extend(
        [
            "type",
            "text",
            "caseName",
            "docketNumber",
        ]
    )
    return Q(
        "more_like_this",
        fields=more_like_this_fields,
        like=document_list,
        min_term_freq=1,
        max_query_terms=12,
    )


def make_es_boost_list(fields: Dict[str, float]) -> list[str]:
    """Constructs a list of Elasticsearch fields with their corresponding
    boost values.

    :param fields: A dictionary where keys are field names and values are
    the corresponding boost values.
    :return: A list of Elasticsearch fields with boost values formatted as 'field_name^boost_value'.
    """
    return [f"{k}^{v}" for k, v in fields.items()]


def add_fields_boosting(
    cd: CleanData, fields: list[str] | None = None
) -> list[str]:
    """Applies boosting to specific fields according the search type.

    :param cd: The user input CleanedData
    :param fields: If provided, a custom fields list to apply boosting,
    otherwise apply to all fields.
    :return: A list of Elasticsearch fields with their respective boost values.
    """
    # Apply standard qf parameters
    qf = BOOSTS["qf"][cd["type"]].copy()
    if cd["type"] in [
        SEARCH_TYPES.RECAP,
        SEARCH_TYPES.DOCKETS,
    ]:
        qf = BOOSTS["es"][cd["type"]].copy()

    if cd["type"] in [
        SEARCH_TYPES.ORAL_ARGUMENT,
        SEARCH_TYPES.RECAP,
        SEARCH_TYPES.DOCKETS,
        SEARCH_TYPES.OPINION,
    ]:
        # Give a boost on the case_name field if it's obviously a case_name
        # query.
        query = cd.get("q", "")
        vs_query = any(
            [
                " v " in query,
                " v. " in query,
                " vs. " in query,
                " vs " in query,
            ]
        )
        in_re_query = query.lower().startswith("in re ")
        matter_of_query = query.lower().startswith("matter of ")
        ex_parte_query = query.lower().startswith("ex parte ")
        if any([vs_query, in_re_query, matter_of_query, ex_parte_query]):
            qf.update({"caseName": 50})

    if fields:
        qf = {key: value for key, value in qf.items() if key in fields}
    return make_es_boost_list(qf)


def check_unbalanced_parenthesis(query: str) -> bool:
    """Check whether the query string has unbalanced opening or closing parentheses.

    :param query: The input query string
    :return: Whether the query is balanced or not.
    """
    opening_count = query.count("(")
    closing_count = query.count(")")

    return opening_count != closing_count


def sanitize_unbalanced_parenthesis(query: str) -> str:
    """Sanitize a query by removing unbalanced opening or closing parentheses.

    :param query: The input query string
    :return: The sanitized query string, after removing unbalanced parentheses.
    """
    opening_count = query.count("(")
    closing_count = query.count(")")
    while opening_count > closing_count:
        # Find last unclosed opening parenthesis position
        last_parenthesis_opened_pos = query.rfind("(")
        # Remove the parenthesis from the query.
        query = (
            query[:last_parenthesis_opened_pos]
            + query[last_parenthesis_opened_pos + 1 :]
        )
        opening_count -= 1

    while closing_count > opening_count:
        # Find last unclosed closing parenthesis position
        last_parenthesis_closed_pos = query.rfind(")")
        # Remove the parenthesis from the query.
        query = (
            query[:last_parenthesis_closed_pos]
            + query[last_parenthesis_closed_pos + 1 :]
        )
        closing_count -= 1

    return query


def append_query_conjunctions(query: str) -> str:
    """Append default AND conjunctions to the query string.
    :param query: The input query string
    :return: The query string with AND conjunctions appended
    """
    words = query.split()
    clean_q: list[str] = []
    inside_group = 0
    quotation = False
    logic_operand = False
    for word in words:
        binary_operator = word.upper() in ["AND", "OR"]
        """
        This variable will be false in the following cases:
            - When the word is a binary operator like AND or OR.
            - When the word is preceded by a logical operator like NOT, AND, OR.
            - When the word is enclosed by (), [] or ""
        """
        should_add_conjunction = clean_q and not any(
            [inside_group, logic_operand, quotation, binary_operator]
        )

        if re.search(OPENING_CHAR, word):
            # Group or range query opened.
            # Increment the depth counter
            inside_group += len(re.findall(OPENING_CHAR, word))
        elif re.search(CLOSING_CHAR, word):
            # Group or range query closed.
            # Decrease the depth counter.
            inside_group -= len(re.findall(CLOSING_CHAR, word))
        elif '"' in word:
            # Quote character found.
            # Flip the quotation flag
            quotation = not quotation

        if should_add_conjunction:
            clean_q.append("AND")
        clean_q.append(word)

        """
        This is computed at the end of each loop, so the method won't
        add conjunctions after logical operators
        """
        logic_operand = word.upper() in ["AND", "OR", "NOT"]

    return " ".join(clean_q)


def build_fulltext_query(
    fields: list[str], value: str, only_queries=False
) -> QueryString | List:
    """Given the cleaned data from a form, return a Elastic Search string query or []
    https://www.elastic.co/guide/en/elasticsearch/reference/current/full-text-queries.html

    :param fields: A list of name fields to search in.
    :param value: The string value to search for.
    :param only_queries: If True return only the queries avoiding wrapping them
    into a bool clause.
    :return: A Elasticsearch QueryString or [] if the "value" param is empty.
    """
    if value:
        if check_unbalanced_parenthesis(value):
            raise UnbalancedQuery("The query contains unbalanced parentheses.")
        # In Elasticsearch, the colon (:) character is used to separate the
        # field name and the field value in a query.
        # To avoid parsing errors escape any colon characters in the value
        # parameter with a backslash.
        if "docketNumber:" in value:
            docket_number_matches = re.findall("docketNumber:([^ ]+)", value)
            for match in docket_number_matches:
                replacement = match.replace(":", r"\:")
                value = value.replace(
                    f"docketNumber:{match}", f"docketNumber:{replacement}"
                )

        # Used for the phrase query_string, no conjunctions appended.
        query_value = cleanup_main_query(value)

        # To enable the search of each term in the query across multiple fields
        # it's necessary to include an "AND" conjunction between each term.
        # https://www.elastic.co/guide/en/elasticsearch/reference/current/query-dsl-query-string-query.html#query-string-multi-field
        # Used for the best_fields query_string.
        query_value_with_conjunctions = append_query_conjunctions(query_value)

        q_should = [
            Q(
                "query_string",
                fields=fields,
                query=query_value_with_conjunctions,
                quote_field_suffix=".exact",
                default_operator="AND",
                tie_breaker=0.3,
                fuzziness=2,
            ),
            Q(
                "query_string",
                fields=fields,
                query=query_value,
                quote_field_suffix=".exact",
                default_operator="AND",
                type="phrase",
                fuzziness=2,
            ),
        ]
        if only_queries:
            return q_should
        return Q("bool", should=q_should)

    return []


def build_term_query(
    field: str, value: str | list, make_phrase: bool = False, slop: int = 0
) -> list:
    """Given field name and value or list of values, return Elasticsearch term
    or terms query or [].
    "term" Returns documents that contain an exact term in a provided field
    NOTE: Use it only whe you want an exact match, avoid using this with text fields
    "terms" Returns documents that contain one or more exact terms in a provided field.

    :param field: elasticsearch index fieldname
    :param value: term or terms to find
    :param make_phrase: Whether we should make a match_phrase query for
    TextField filtering.
    :param slop: Maximum distance between terms in a phrase for a match.
    Only applicable on make_phrase queries.
    :return: Empty list or list with DSL Match query
    """

    if not value:
        return []

    if make_phrase:
        return [Q("match_phrase", **{field: {"query": value, "slop": slop}})]

    if isinstance(value, list):
        value = list(filter(None, value))
        return [Q("terms", **{field: value})]

    return [Q("term", **{field: value})]


def build_text_filter(field: str, value: str) -> List:
    """Given a field and value, return Elasticsearch match_phrase query or [].
    "match_phrase" Returns documents that contain the exact phrase in a
    provided field, by default match_phrase has a slop of 0 that requires all
    terms in the query to appear in the document exactly in the order specified
    NOTE: Use it when you want to match the entire exact phrase, especially in
    text fields where the order of the words matters.
    https://www.elastic.co/guide/en/elasticsearch/reference/current/query-dsl-match-query-phrase.html

    :param field: elasticsearch index field name
    :param value: the phrase to find
    :return: Empty list or list with DSL Phrase query
    """
    if value:
        return [
            Q(
                "query_string",
                query=value,
                fields=[field],
                default_operator="AND",
            )
        ]
    return []


def build_sort_results(cd: CleanData) -> Dict:
    """Given cleaned data, find order_by value and return dict to use with
    ElasticSearch sort

    :param cd: The user input CleanedData
    :return: The short dict.
    """

    order_by_map = {
        "score desc": {"_score": {"order": "desc"}},
        "dateArgued desc": {"dateArgued": {"order": "desc"}},
        "dateArgued asc": {"dateArgued": {"order": "asc"}},
        "random_ desc": {"random_": {"order": "desc"}},
        "random_ asc": {"random_": {"order": "asc"}},
        "name_reverse asc": {"name_reverse": {"order": "asc"}},
        "dob desc,name_reverse asc": {
            "dob": {"order": "desc"},
            "name_reverse": {"order": "asc"},
        },
        "dob asc,name_reverse asc": {
            "dob": {"order": "asc"},
            "name_reverse": {"order": "asc"},
        },
        "dod desc,name_reverse asc": {
            "dod": {"order": "desc"},
            "name_reverse": {"order": "asc"},
        },
        "dateFiled desc": {"dateFiled": {"order": "desc"}},
        "dateFiled asc": {"dateFiled": {"order": "asc"}},
        # For child sorting keys use always "order": "desc", the sorting will
        # be handled internally by a function score in the has_child query.
        "entry_date_filed asc": {"_score": {"order": "desc"}},
        "entry_date_filed desc": {"_score": {"order": "desc"}},
        "entry_date_filed_feed desc": {"entry_date_filed": {"order": "desc"}},
        "citeCount desc": {"citeCount": {"order": "desc"}},
        "citeCount asc": {"citeCount": {"order": "asc"}},
    }

    if cd["type"] == SEARCH_TYPES.PARENTHETICAL:
        order_by_map["score desc"] = {"score": {"order": "desc"}}

    if cd["type"] in [SEARCH_TYPES.RECAP, SEARCH_TYPES.DOCKETS]:
        random_order_field_id = "docket_id"
    elif cd["type"] in [SEARCH_TYPES.OPINION]:
        random_order_field_id = "cluster_id"
    else:
        random_order_field_id = "id"

    order_by = cd.get("order_by")
    if order_by and "random_" in order_by:
        # Return random sorting if available.
        # Define the random seed using the value defined in random_{seed}
        seed = int(time.time())
        match = re.search(r"random_(\d+)", order_by)
        if match:
            seed = int(match.group(1))

        order_by_key = re.sub(r"random_\S*", "random_", order_by)
        order = order_by_map[order_by_key]["random_"]["order"]
        random_sort = {
            "_script": {
                "type": "number",
                "script": {
                    "source": f"Long.hashCode(doc['{random_order_field_id}'].value ^ params.seed)",
                    "params": {"seed": seed},
                },
                "order": order,
            }
        }
        return random_sort

    if order_by not in order_by_map:
        # Sort by score in descending order
        return order_by_map["score desc"]

    return order_by_map[order_by]


def get_child_sorting_key(cd: CleanData) -> tuple[str, str]:
    """Given cleaned data, find order_by value and return a key to use within
    a has_child query.

    :param cd: The user input CleanedData
    :return: A two tuple containing the short key and the order (asc or desc).
    """
    order_by_map_child = {
        "entry_date_filed asc": ("entry_date_filed", "asc"),
        "entry_date_filed desc": ("entry_date_filed", "desc"),
    }
    order_by = cd.get("order_by", "")
    return order_by_map_child.get(order_by, ("", ""))


def extend_selected_courts_with_child_courts(
    selected_courts: list[str],
) -> list[str]:
    """Extend the list of selected courts with their corresponding child courts

    :param selected_courts: A list of court IDs.
    :return: A list of unique court IDs, including both the original and their
    corresponding child courts.
    """

    unique_courts = set(selected_courts)
    unique_courts.update(lookup_child_courts(list(unique_courts)))
    return list(unique_courts)


def build_es_filters(cd: CleanData) -> List:
    """Builds elasticsearch filters based on the CleanData object.

    :param cd: An object containing cleaned user data.
    :return: The list of Elasticsearch queries built.
    """

    queries_list = []
    if (
        cd["type"] == SEARCH_TYPES.PARENTHETICAL
        or cd["type"] == SEARCH_TYPES.ORAL_ARGUMENT
    ):
        # Build court terms filter
        queries_list.extend(
            build_term_query(
                "court_id",
                extend_selected_courts_with_child_courts(
                    cd.get("court", "").split()
                ),
            )
        )
        # Build docket number term query
        queries_list.extend(
            build_term_query(
                "docketNumber",
                cd.get("docket_number", ""),
                make_phrase=True,
                slop=1,
            )
        )
    if cd["type"] == SEARCH_TYPES.PARENTHETICAL:
        # Build dateFiled daterange query
        queries_list.extend(
            build_daterange_query(
                "dateFiled",
                cd.get("filed_before", ""),
                cd.get("filed_after", ""),
            )
        )
    if cd["type"] == SEARCH_TYPES.ORAL_ARGUMENT:
        # Build dateArgued daterange query
        queries_list.extend(
            build_daterange_query(
                "dateArgued",
                cd.get("argued_before", ""),
                cd.get("argued_after", ""),
            )
        )
        # Build caseName terms filter
        queries_list.extend(
            build_text_filter("caseName", cd.get("case_name", ""))
        )
        # Build judge terms filter
        queries_list.extend(build_text_filter("judge", cd.get("judge", "")))

    return queries_list


def build_has_child_query(
    query: QueryString | str,
    child_type: str,
    child_hits_limit: int,
    highlighting_fields: dict[str, int] | None = None,
    order_by: tuple[str, str] | None = None,
) -> QueryString:
    """Build a 'has_child' query.

    :param query: The Elasticsearch query string or QueryString object.
    :param child_type: The type of the child document.
    :param child_hits_limit: The maximum number of child hits to be returned.
    :param highlighting_fields: List of fields to highlight in child docs.
    :param order_by: If provided the field to use to compute score for sorting
    results based on a child document field.
    :return: The 'has_child' query.
    """

    if order_by and all(order_by):
        sort_field, order = order_by
        # Define the function score for sorting based in the child sort_field.
        query = Q(
            "function_score",
            query=query,
            script_score={
                "script": {
                    "source": f"""
                    // Check if the document has a value for the 'sort_field'
                    if (doc['{sort_field}'].size() == 0) {{
                        return 0;  // If not, return 0 as the score
                    }} else {{
                        // Get the current time in milliseconds
                        long current_time = new Date().getTime();

                        // Convert the 'sort_field' value to epoch milliseconds
                        long date_filed_time = doc['{sort_field}'].value.toInstant().toEpochMilli();

                        // If the order is 'desc', return the 'date_filed_time' as the score
                        if (params.order.equals('desc')) {{
                            return date_filed_time;
                        }} else {{
                            // Otherwise, calculate the difference between current time and 'date_filed_time'
                            // in order to boost older documents if the order is asc.
                            long diff = current_time - date_filed_time;

                            // Return the difference if it's non-negative, otherwise return 0
                            return diff >= 0 ? diff : 0;
                        }}
                    }}
                    """,
                    # Parameters passed to the script
                    "params": {"order": order},
                },
            },
            # Replace the original score with the one computed by the script
            boost_mode="replace",
        )

    if highlighting_fields is None:
        highlighting_fields = {}
    highlight_options: dict[str, dict[str, Any]] = {"fields": {}}

    fields_to_exclude = []
    for field, fragment_size in highlighting_fields.items():
        number_of_fragments = 1 if fragment_size else 0
        # In fields that have a defined fragment size in their HL mapping
        # e.g., SEARCH_RECAP_CHILD_HL_FIELDS, a 'no_match_size' parameter
        # is also set. If there are no matching fragments to highlight,
        # this setting will return a specified amount of text from the
        # beginning of the field.
        no_match_size = settings.NO_MATCH_HL_SIZE if fragment_size else 0
        if fragment_size and not field.endswith("exact"):
            # The original field is excluded from the response to avoid
            # returning the entire field from the index.
            fields_to_exclude.append(field)
        highlight_options["fields"][field] = {
            "type": settings.ES_HIGHLIGHTER,
            "fragment_size": fragment_size,
            "no_match_size": no_match_size,
            "number_of_fragments": number_of_fragments,
            "pre_tags": ["<mark>"],
            "post_tags": ["</mark>"],
        }

    inner_hits = {
        "name": f"filter_query_inner_{child_type}",
        "size": child_hits_limit,
        "_source": {
            "excludes": fields_to_exclude,
        },
    }
    if highlight_options:
        inner_hits["highlight"] = highlight_options

    return Q(
        "has_child",
        type=child_type,
        score_mode="max",
        query=query,
        inner_hits=inner_hits,
    )


def get_search_query(
    cd: CleanData,
    search_query: Search,
    filters: list,
    string_query: QueryString,
) -> Search:
    """Get the appropriate search query based on the given parameters.

    :param cd: The query CleanedData
    :param search_query: Elasticsearch DSL Search object
    :param filters: A list of filter objects to be applied.
    :param string_query: An Elasticsearch QueryString object.
    :return: The modified Search object based on the given conditions.
    """
    if not any([filters, string_query]):
        match cd["type"]:
            case SEARCH_TYPES.PEOPLE:
                return search_query.query(Q("match", person_child="person"))
            case SEARCH_TYPES.RECAP | SEARCH_TYPES.DOCKETS:
                # Match all query for RECAP dn Dockets, it'll return dockets
                # with child documents and also empty dockets.
                _, query_hits_limit = get_child_top_hits_limit(cd, cd["type"])
                match_all_child_query = build_has_child_query(
                    "match_all",
                    "recap_document",
                    query_hits_limit,
                    SEARCH_RECAP_CHILD_HL_FIELDS,
                    get_child_sorting_key(cd),
                )
                match_all_parent_query = Q("match", docket_child="docket")
                return search_query.query(
                    Q(
                        "bool",
                        should=[match_all_child_query, match_all_parent_query],
                    )
                )
            case SEARCH_TYPES.OPINION:
                # Only return Opinion clusters.
                q_should = [
                    Q(
                        "has_child",
                        type="opinion",
                        score_mode="max",
                        query=Q("match_all"),
                        inner_hits={
                            "name": f"text_query_inner_opinion",
                            "size": 10,
                        },
                    ),
                    Q("match", cluster_child="opinion_cluster"),
                ]
                search_query = search_query.query(
                    Q("bool", should=q_should, minimum_should_match=1)
                )
            case _:
                return search_query.query("match_all")

    if string_query:
        search_query = search_query.query(string_query)

    if filters:
        search_query = search_query.filter(reduce(operator.iand, filters))

    return search_query


def build_es_base_query(
    search_query: Search, cd: CleanData
) -> tuple[Search, QueryString | None]:
    """Builds filters and fulltext_query based on the given cleaned
     data and returns an elasticsearch query.

    :param search_query: The Elasticsearch search query object.
    :param cd: The cleaned data object containing the query and filters.
    :return:The Elasticsearch search query object.
    """

    string_query = None
    join_query = None
    join_field_documents = [SEARCH_TYPES.PEOPLE]
    if cd["type"] in join_field_documents:
        filters = build_join_es_filters(cd)
    else:
        filters = build_es_filters(cd)

    match cd["type"]:
        case SEARCH_TYPES.PARENTHETICAL:
            string_query = build_fulltext_query(
                ["representative_text"], cd.get("q", "")
            )
        case SEARCH_TYPES.ORAL_ARGUMENT:
            fields = SEARCH_ORAL_ARGUMENT_QUERY_FIELDS.copy()
            fields.extend(add_fields_boosting(cd))
            string_query = build_fulltext_query(
                fields,
                cd.get("q", ""),
            )
        case SEARCH_TYPES.PEOPLE:
            child_fields = SEARCH_PEOPLE_CHILD_QUERY_FIELDS.copy()
            child_fields.extend(
                add_fields_boosting(
                    cd,
                    [
                        "appointer",
                        "supervisor",
                        "predecessor",
                    ],
                )
            )
            child_query_fields = {
                "position": child_fields,
            }
            parent_query_fields = SEARCH_PEOPLE_PARENT_QUERY_FIELDS.copy()
            parent_query_fields.extend(
                add_fields_boosting(
                    cd,
                    [
                        "name",
                    ],
                )
            )
            string_query = build_join_fulltext_queries(
                child_query_fields,
                parent_query_fields,
                cd.get("q", ""),
            )
        case SEARCH_TYPES.RECAP | SEARCH_TYPES.DOCKETS:
            child_fields = SEARCH_RECAP_CHILD_QUERY_FIELDS.copy()
            child_fields.extend(
                add_fields_boosting(
                    cd,
                    [
                        "description",
                        # Docket Fields
                        "docketNumber",
                        "caseName",
                    ],
                )
            )
            child_query_fields = {"recap_document": child_fields}
            parent_query_fields = SEARCH_RECAP_PARENT_QUERY_FIELDS.copy()
            parent_query_fields.extend(
                add_fields_boosting(
                    cd,
                    [
                        "docketNumber",
                        "caseName",
                    ],
                )
            )
            string_query, join_query = build_full_join_es_queries(
                cd, child_query_fields, parent_query_fields
            )
        case SEARCH_TYPES.OPINION:
            str_query = cd.get("q", "")
            related_match = RELATED_PATTERN.search(str_query)
            mlt_query = None
            if related_match:
                cluster_pks = related_match.group("pks").split(",")
                mlt_query = build_more_like_this_query(cluster_pks)
            opinion_search_fields = SEARCH_OPINION_QUERY_FIELDS
            child_fields = opinion_search_fields.copy()
            child_fields.extend(
                add_fields_boosting(
                    cd,
                    [
                        "type",
                        "text",
                        "caseName",
                        "docketNumber",
                    ],
                ),
            )
            child_query_fields = {"opinion": child_fields}
            parent_query_fields = opinion_search_fields.copy()
            parent_query_fields.extend(
                add_fields_boosting(
                    cd,
                    [
                        "caseName",
                        "docketNumber",
                    ],
                )
            )
            string_query, join_query = build_full_join_es_queries(
                cd, child_query_fields, parent_query_fields, mlt_query
            )

    search_query = get_search_query(cd, search_query, filters, string_query)
    return search_query, join_query


def build_child_docs_query(
    join_query: QueryString | None,
    cd: CleanData,
    exclude_docs_for_empty_field: str = "",
) -> QueryString:
    """Build a query for counting child documents in Elasticsearch, using the
    has_child query filters and queries. And append a match filter to only
    retrieve RECAPDocuments.

    :param join_query: Existing Elasticsearch QueryString object or None
    :param cd: The user input CleanedData
    :param exclude_docs_for_empty_field: Field that should not be empty for a
    document to be included
    :return: An Elasticsearch QueryString object
    """

    child_query_opinion = Q("match", cluster_child="opinion")
    child_query_recap = Q("match", docket_child="recap_document")
    if not join_query:
        # Match all query case.
        if not exclude_docs_for_empty_field:
            if cd["type"] == SEARCH_TYPES.OPINION:
                return child_query_opinion
            else:
                return child_query_recap
        else:
            filters = [
                Q("exists", field=exclude_docs_for_empty_field),
            ]
            if cd["type"] == SEARCH_TYPES.OPINION:
                filters.append(child_query_opinion)
            else:
                filters.append(child_query_recap)
            return Q("bool", filter=filters)

    query_dict = join_query.to_dict()
    if "filter" in query_dict["bool"]:
        existing_filter = query_dict["bool"]["filter"]
        if cd["type"] == SEARCH_TYPES.OPINION:
            existing_filter.append(child_query_opinion)
        else:
            existing_filter.append(child_query_recap)
        if exclude_docs_for_empty_field:
            existing_filter.append(
                Q("exists", field=exclude_docs_for_empty_field)
            )
    else:
        if cd["type"] == SEARCH_TYPES.OPINION:
            query_dict["bool"]["filter"] = [child_query_opinion]
        else:
            query_dict["bool"]["filter"] = [child_query_recap]
        if exclude_docs_for_empty_field:
            query_dict["bool"]["filter"].append(
                Q("exists", field=exclude_docs_for_empty_field)
            )

    return Q(query_dict)


def get_only_status_facets(
    search_query: Search, search_form: SearchForm
) -> list[BoundField]:
    """Create a useful facet variable to use in a template

    This method creates an Elasticsearch query with the status aggregations
    and sets the size to 0 to ensure that no documents are returned.
    :param search_query: The Elasticsearch search query object.
    :param search_form: The form displayed in the user interface
    """
    search_query = search_query.extra(size=0)
    # filter out opinions and get just the clusters
    search_query = search_query.query(
        Q("bool", must=Q("match", cluster_child="opinion_cluster"))
    )
    search_query.aggs.bucket("status", A("terms", field="status.raw"))
    response = search_query.execute()
    return make_es_stats_variable(search_form, response)


def get_facet_dict_for_search_query(
    search_query: Search, cd: CleanData, search_form: SearchForm
):
    """Create facets variables to use in a template omitting the stat_ filter
    so the facets counts consider cluster for all status.

    :param search_query: The Elasticsearch search query object.
    :param cd: The user input CleanedData
    :param search_form: The form displayed in the user interface
    """

    cd["just_facets_query"] = True
    search_query, _ = build_es_base_query(search_query, cd)
    search_query.aggs.bucket("status", A("terms", field="status.raw"))
    search_query = search_query.extra(size=0)
    response = search_query.execute()
    return make_es_stats_variable(search_form, response)


def build_es_main_query(
    search_query: Search, cd: CleanData
) -> tuple[Search, int | None, int, int | None]:
    """Builds and returns an elasticsearch query based on the given cleaned
     data, also performs grouping if required, add highlighting and returns
     additional query related metrics.

    :param search_query: The Elasticsearch search query object.
    :param cd: The cleaned data object containing the query and filters.
    :return: A three tuple, the Elasticsearch search query object after applying
    filters, string query and grouping if needed, the total number of results,
    the total number of top hits returned by a group if applicable.
    """
    search_query_base = search_query
    search_query, join_query = build_es_base_query(search_query, cd)
    total_query_results = do_count_query(search_query)
    top_hits_limit = 5
    total_child_results: int | None = None
    match cd["type"]:
        case SEARCH_TYPES.PARENTHETICAL:
            # Create groups aggregation, add highlight and
            # sort the results of a parenthetical query.
            search_query, top_hits_limit = group_search_results(
                search_query,
                cd,
                build_sort_results(cd),
            )
            return (
                search_query,
                total_query_results,
                top_hits_limit,
                total_child_results,
            )
        case SEARCH_TYPES.RECAP | SEARCH_TYPES.DOCKETS:
            child_docs_count_query = build_child_docs_query(join_query, cd)
            if child_docs_count_query:
                # Get the total RECAP Documents count.
                search_query_base = search_query_base.query(
                    child_docs_count_query
                )
                total_child_results = do_count_query(search_query_base)
        case _:
            pass

    search_query = add_es_highlighting(search_query, cd)
    search_query = search_query.sort(build_sort_results(cd))

    return (
        search_query,
        total_query_results,
        top_hits_limit,
        total_child_results,
    )


def add_es_highlighting(
    search_query: Search, cd: CleanData, alerts: bool = False
) -> Search:
    """Add elasticsearch highlighting to the search query.

    :param search_query: The Elasticsearch search query object.
    :param cd: The user input CleanedData
    :param alerts: If highlighting is being applied to search Alerts hits.
    :return: The modified Elasticsearch search query object with highlights set
    """
    fields_to_exclude = []
    highlighting_fields = []
    hl_tag = ALERTS_HL_TAG if alerts else SEARCH_HL_TAG

    match cd["type"]:
        case SEARCH_TYPES.ORAL_ARGUMENT:
            highlighting_fields = (
                SEARCH_ALERTS_ORAL_ARGUMENT_ES_HL_FIELDS
                if alerts
                else SEARCH_ORAL_ARGUMENT_ES_HL_FIELDS
            )
            fields_to_exclude = ["sha1"]
        case SEARCH_TYPES.PEOPLE:
            highlighting_fields = SOLR_PEOPLE_ES_HL_FIELDS
        case SEARCH_TYPES.RECAP | SEARCH_TYPES.DOCKETS:
            highlighting_fields = SEARCH_RECAP_HL_FIELDS
        case SEARCH_TYPES.OPINION:
            highlighting_fields = SEARCH_OPINION_HL_FIELDS

    search_query = search_query.source(excludes=fields_to_exclude)
    for field in highlighting_fields:
        search_query = search_query.highlight(
            field,
            type="plain",
            number_of_fragments=0,
            pre_tags=[f"<{hl_tag}>"],
            post_tags=[f"</{hl_tag}>"],
        )

    return search_query


def replace_highlight(
    cleaned_str: str, unique_hl_strings: list[str], tag: str
) -> str:
    """Replaces each term that needs to be highlighted by the marked term into
     the clean string.

    :param cleaned_str: The original string without html tags.
    :param unique_hl_strings: A list of strings to be highlighted.
    :param tag: The HTML tag to use for marking the term.
    :return: The highlighted string.
    """

    for word in unique_hl_strings:
        # Create a pattern to match the word as a whole word.
        pattern = rf"(?<!\w){regex.escape(word)}(?!\w)"

        # Replace with the specified tag
        replacement = f"<{tag}>{word}</{tag}>"
        cleaned_str = regex.sub(pattern, replacement, cleaned_str)

    return cleaned_str


def select_unique_hl(
    cleaned_unique_strings: list[str], cleaned_str: str, field: str
) -> list[str]:
    """Select the longest string to be highlighted. This is required when the
    field contains HL for the "normal" and the "exact" version.

    :param cleaned_unique_strings: The list holding the unique highlighted str
    :param cleaned_str: The incoming string to potentially add to the list.
    :param field: The HL field being analyzed.
    :return: The updated cleaned_unique_strings
    """

    if field in MULTI_VALUE_HL_FIELDS:
        # Multi-value fields like "citation" require complete distinctness to
        # avoid duplicate strings.
        if cleaned_str not in cleaned_unique_strings:
            cleaned_unique_strings.append(cleaned_str)
    else:
        # Select the longer string between cleaned_str and the longest in
        # cleaned_unique_strings
        longest_str = max(cleaned_unique_strings, key=len, default="")
        return [max(cleaned_str, longest_str, key=len)]

    return cleaned_unique_strings


def merge_highlights_into_result(
    highlights: dict[str, Any], result: AttrDict | dict[str, Any], tag: str
) -> None:
    """Merges the highlight terms into the search result.
    This function processes highlighted fields in the `highlights` attribute
    dictionary, then updates the `result` attribute dictionary with the
    combined highlighted terms.

    :param highlights: The AttrDict object containing highlighted fields and
    their highlighted terms.
    :param result: The AttrDict object containing search results.
    :param tag: The HTML tag used to mark highlighted terms.
    :return: None, the function updates the results in place.
    """

    exact_hl_fields = []
    for (
        field,
        highlight_list,
    ) in highlights.items():
        # If a query highlights fields, the "field.exact", "field" or
        # both versions are available. Highlighted terms in each
        # version can differ, so the best thing to do is combine
        # highlighted terms from each version and set it.

        marked_strings_exact: list[str] = []
        marked_strings: list[str] = []
        cleaned_unique_strings: list[str] = []

        # Abort HL merging if the field has already been completed.
        if field in exact_hl_fields:
            continue

        if "exact" in field:
            field = field.split(".exact")[0]

        # Extract all unique marked strings from "field.exact"
        if f"{field}.exact" in highlights:
            for hl in highlight_list:
                cleaned_hl = re.sub(r"</?mark>", "", hl)
                cleaned_unique_strings = select_unique_hl(
                    cleaned_unique_strings, cleaned_hl, field
                )
                marked_strings.extend(
                    [
                        word
                        for phrase in re.findall(rf"<{tag}>(.*?)</{tag}>", hl)
                        for word in phrase.split()
                    ]
                )
        if field in highlights:
            # Extract all unique marked strings from "field" if
            # available

            for hl in highlights[field]:
                cleaned_hl = re.sub(r"</?mark>", "", hl)
                cleaned_unique_strings = select_unique_hl(
                    cleaned_unique_strings, cleaned_hl, field
                )
                marked_strings_exact.extend(
                    [
                        word
                        for phrase in re.findall(rf"<{tag}>(.*?)</{tag}>", hl)
                        for word in phrase.split()
                    ]
                )

        # Merge highlights if there were HL terms in "field" or "field.exact".
        # This avoids merging highlights when there are no matching terms,
        # yet highlights are returned due to the NO_MATCH_HL_SIZE setting.
        if marked_strings or marked_strings_exact:
            unique_marked_strings = list(
                set(marked_strings + marked_strings_exact)
            )
            merged_hl = []
            for original_string in cleaned_unique_strings:
                # Create a regex pattern to match each unique term
                combined_highlights = replace_highlight(
                    original_string, unique_marked_strings, tag
                )
                # Remove nested <mark> tags after replace.
                combined_highlights = re.sub(
                    rf"<{tag}><{tag}>(.*?)</{tag}></{tag}>",
                    rf"<{tag}>\1</{tag}>",
                    combined_highlights,
                )
                merged_hl.append(combined_highlights)

            result[field] = merged_hl
            exact_hl_fields.append(field)

        if field not in exact_hl_fields:
            # If the "field.exact" version has not been set, set
            # the "field" version.
            result[field] = highlight_list


def set_results_highlights(results: Page | Response, search_type: str) -> None:
    """Sets the highlights for each search result in a Page object by updating
    related fields in _source dict.

    :param results: The Page or Response object containing search results.
    :param search_type: The search type to perform.
    :return: None, the function updates the results in place.
    """

    results_list = results
    if isinstance(results, Page):
        results_list = results.object_list

    for result in results_list:
        if search_type == SEARCH_TYPES.PARENTHETICAL:
            top_hits = result.grouped_by_opinion_cluster_id.hits.hits
            for hit in top_hits:
                if not hasattr(hit, "highlight"):
                    continue
                highlighted_fields = [
                    k for k in dir(hit.highlight) if not k.startswith("_")
                ]
                for highlighted_field in highlighted_fields:
                    highlight = hit.highlight[highlighted_field][0]
                    hit["_source"][highlighted_field] = highlight
        else:
            if hasattr(result.meta, "highlight"):
                highlights = result.meta.highlight.to_dict()
                merge_highlights_into_result(
                    highlights,
                    result,
                    SEARCH_HL_TAG,
                )

            # Merge child document highlights
            if not hasattr(result, "child_docs"):
                continue
            for child_doc in result.child_docs:
                if hasattr(child_doc, "highlight"):
                    highlights = child_doc.highlight.to_dict()
                    merge_highlights_into_result(
                        highlights,
                        child_doc["_source"],
                        SEARCH_HL_TAG,
                    )


def group_search_results(
    search: Search,
    cd: CleanData,
    order_by: dict[str, dict[str, str]],
) -> tuple[Search, int]:
    """Group search results by a specified field and return top hits for each
    group.

    :param search: The elasticsearch Search object representing the query.
    :param cd: The cleaned data object containing the query and filters.
    :param order_by: The field name to use for sorting the top hits.
    :return: The modified Elasticsearch search query with highlights and aggregations
    """

    # If cluster_id query set the top_hits_limit to 100
    # Top hits limit in elasticsearch is 100
    cluster_query = re.search(r"cluster_id:\d+", cd["q"])
    size = 5 if not cluster_query else 100
    group_by = "cluster_id"
    aggregation = A("terms", field=group_by, size=1_000_000)
    sub_aggregation = A(
        "top_hits",
        size=size,
        sort={"_score": {"order": "desc"}},
        highlight={
            "fields": {
                "representative_text": {},
                "docketNumber": {},
            },
            "pre_tags": ["<mark>"],
            "post_tags": ["</mark>"],
        },
    )
    aggregation.bucket("grouped_by_opinion_cluster_id", sub_aggregation)

    order_by_field = list(order_by.keys())[0]
    if order_by_field != "score":
        # If order field is other than score (elasticsearch relevance)
        # Add a max aggregation to calculate the max value of the provided
        # field to order, for each bucket.
        max_value_field = A("max", field=order_by_field)
        aggregation.bucket("max_value_field", max_value_field)

        # Add a bucket_sort aggregation to sort the result buckets based on
        # the max_value_field aggregation
        bucket_sort = A(
            "bucket_sort",
            sort=[{"max_value_field": order_by[order_by_field]}],
        )
        aggregation.bucket("sorted_buckets", bucket_sort)
    else:
        # If order field score (elasticsearch relevance)
        # Add a max aggregation to calculate the max value of _score
        max_score = A("max", script="_score")
        aggregation.bucket("max_score", max_score)
        bucket_sort_score = A(
            "bucket_sort", sort=[{"max_score": {"order": "desc"}}]
        )
        aggregation.bucket("sorted_buckets", bucket_sort_score)

    search.aggs.bucket("groups", aggregation)

    return search, size


def convert_str_date_fields_to_date_objects(
    results: Page, search_type: str
) -> None:
    """Converts string date fields in Elasticsearch search results to date
    objects.

    :param results: A Page object containing the search results to be modified.
    :param search_type: The search type to perform.
    :return: None, the function modifies the search results object in place.
    """
    if search_type == SEARCH_TYPES.PARENTHETICAL:
        date_field_name = "dateFiled"
        for result in results.object_list:
            top_hits = result.grouped_by_opinion_cluster_id.hits.hits
            for hit in top_hits:
                date_str = hit["_source"][date_field_name]
                date_obj = date.fromisoformat(date_str)
                hit["_source"][date_field_name] = date_obj


def merge_courts_from_db(results: Page, search_type: str) -> None:
    """Merges court citation strings from the database into search results.

    :param results: A Page object containing the search results to be modified.
    :param search_type: The search type to perform.
    :return: None, the function modifies the search results object in place.
    """

    if search_type == SEARCH_TYPES.PARENTHETICAL:
        court_ids = [
            d["grouped_by_opinion_cluster_id"]["hits"]["hits"][0]["_source"][
                "court_id"
            ]
            for d in results
        ]
        courts_in_page = Court.objects.filter(pk__in=court_ids).only(
            "pk", "citation_string"
        )
        courts_dict = {}
        for court in courts_in_page:
            courts_dict[court.pk] = court.citation_string

        for result in results.object_list:
            top_hits = result.grouped_by_opinion_cluster_id.hits.hits
            for hit in top_hits:
                court_id = hit["_source"]["court_id"]
                hit["_source"]["citation_string"] = courts_dict.get(court_id)


def fill_position_mapping(
    positions: QuerySet[Position],
    request_type: Literal["frontend", "api"] = "frontend",
) -> BasePositionMapping | ApiPositionMapping:
    """Extract all the data from the position queryset and
    fill the attributes of the mapping.

    :param positions: List of position records.
    :param request_type: The request type, fronted or api.
    :return: PositionMapping, the function fill the attributes of the mapping.
    """
    position_db_mapping = (
        BasePositionMapping()
        if request_type == "frontend"
        else ApiPositionMapping()
    )
    db_to_dataclass_map = position_db_mapping.get_db_to_dataclass_map()

    for position in positions:
        # Add data to the mapping using the judge ID as a key.
        # API and Frontend
        person_id = position.person.pk
        for validation, value in db_to_dataclass_map.items():
            if not getattr(position, validation, None):
                continue

            for db_field, position_field in value.items():
                mapping_dict = getattr(position_db_mapping, position_field)
                for key, attr in enumerate(db_field.split("__")):
                    field_value = (
                        getattr(position, attr)
                        if not key
                        else getattr(field_value, attr)  # type: ignore
                    )

                if callable(field_value):
                    field_value = field_value()
                elif isinstance(field_value, (datetime, date)):
                    field_value = midnight_pt(field_value)

                mapping_dict[person_id].append(field_value)

    return position_db_mapping


def merge_unavailable_fields_on_parent_document(
    results: Page | dict,
    search_type: str,
    request_type: Literal["frontend", "api"] = "frontend",
) -> None:
    """Merges unavailable fields on parent document from the database into
    search results, not all fields are required in frontend, so that fields are
    completed according to the received request_type (frontend or api).

    :param results: A Page object containing the search results to be modified.
    :param search_type: The search type to perform.
    :param request_type: The request type, frontend or api.
    :return: None, the function modifies the search results object in place.
    """

    if search_type != SEARCH_TYPES.PEOPLE:
        return

    # Merge positions courts.
    person_ids = [d["id"] for d in results]
    positions_in_page = Position.objects.filter(
        person_id__in=person_ids
    ).select_related(
        "person",
        "court",
        "appointer",
        "appointer__person",
        "supervisor",
        "predecessor",
    )
    position_db_mapping = fill_position_mapping(
        positions_in_page, request_type
    )

    for result in results:
        person_id = result["id"]
        for field in fields(position_db_mapping):
            position_dict = getattr(position_db_mapping, field.name)
            value = position_dict.get(person_id)
            cleaned_name = re.sub("_dict", "", field.name)
            result[cleaned_name] = value


def fetch_es_results(
    get_params: QueryDict,
    search_query: Search,
    page: int = 1,
    rows_per_page: int = settings.SEARCH_PAGE_SIZE,
) -> tuple[Response | list, int, bool]:
    """Fetch elasticsearch results with pagination.

    :param get_params: The user get params.
    :param search_query: Elasticsearch DSL Search object
    :param page: Current page number
    :param rows_per_page: Number of records wanted per page
    :return: A three tuple, the ES response, the ES query time and if
    there was an error.
    """

    # Default to page 1 if the user request page 0.
    page = page or 1
    # Compute "from" parameter for Elasticsearch
    es_from = (page - 1) * rows_per_page
    error = True
    # Execute the Elasticsearch search with "size" and "from" parameters
    try:
        # Execute the Elasticsearch search with "size" and "from" parameters
        response = search_query.extra(
            from_=es_from, size=rows_per_page
        ).execute()
        query_time = response.took
        error = False
        search_type = get_params.get("type", SEARCH_TYPES.OPINION)
        if response.aggregations and search_type == SEARCH_TYPES.PARENTHETICAL:
            response = response.aggregations.groups.buckets
        return response, query_time, error
    except (TransportError, ConnectionError, RequestError) as e:
        logger.warning(f"Error loading search page with request: {get_params}")
        logger.warning(f"Error was: {e}")
        if settings.DEBUG is True:
            traceback.print_exc()
    return [], 0, error


def build_join_fulltext_queries(
    child_query_fields: dict[str, list[str]],
    parent_fields: list[str],
    value: str,
    mlt_query: Query | None = None,
) -> QueryString | List:
    """Creates a full text query string for join parent-child documents.

    :param child_query_fields: A list of child name fields to search in.
    :param parent_fields: The parent fields to search in.
    :param value: The string value to search for.
    :param mlt_query: A More like this query, optional.
    :return: A Elasticsearch QueryString or [] if the "value" param is empty.
    """

    if not value and not mlt_query:
        return []
    q_should = []
    # Build  child documents fulltext queries.
    for child_type, fields in child_query_fields.items():
        highlight_options: dict[str, dict[str, Any]] = {"fields": {}}
        match child_type:
            case "opinion":
                highlight_options["fields"]["text"] = {
                    "type": "plain",
                    "fragment_size": 100,
                    "number_of_fragments": 100,
                    "pre_tags": ["<mark>"],
                    "post_tags": ["</mark>"],
                }
                highlight_options["fields"]["text.exact"] = {
                    "type": "plain",
                    "fragment_size": 100,
                    "number_of_fragments": 100,
                    "pre_tags": ["<mark>"],
                    "post_tags": ["</mark>"],
                }

        inner_hits = {"name": f"text_query_inner_{child_type}", "size": 10}

        if highlight_options:
            inner_hits["highlight"] = highlight_options

        child_query = []
        if value:
            child_query.append(build_fulltext_query(fields, value))

        if mlt_query:
            child_query.append(mlt_query)

        query = Q(
            "has_child",
            type=child_type,
            score_mode="max",
            query=Q("bool", should=child_query),
            inner_hits=inner_hits,
        )
        q_should.append(query)

    # Build parent document fulltext queries.
    if parent_fields and value:
        q_should.append(build_fulltext_query(parent_fields, value))

    if q_should:
        return Q("bool", should=q_should, minimum_should_match=1)
    return []


def build_has_child_filters(
    child_type: str, cd: CleanData
) -> list[QueryString]:
    """Builds Elasticsearch 'has_child' filters based on the given child type
    and CleanData.

    :param child_type: The type of child filter to build (e.g., "position").
    :param cd: The user input CleanedData.
    :return: A list of QueryString objects containing the 'has_child' filters.
    """

    queries_list = []
    if cd["type"] == SEARCH_TYPES.PEOPLE:
        if child_type == "position":
            selection_method = cd.get("selection_method", "")
            court = extend_selected_courts_with_child_courts(
                cd.get("court", "").split()
            )
            appointer = cd.get("appointer", "")
            if selection_method:
                queries_list.extend(
                    build_term_query(
                        "selection_method_id",
                        selection_method,
                    )
                )
            if court:
                queries_list.extend(build_term_query("court_exact.raw", court))
            if appointer:
                queries_list.extend(build_text_filter("appointer", appointer))

    if cd["type"] in [SEARCH_TYPES.RECAP, SEARCH_TYPES.DOCKETS]:
        if child_type == "recap_document":
            available_only = cd.get("available_only", "")
            description = cd.get("description", "")
            document_number = cd.get("document_number", "")
            attachment_number = cd.get("attachment_number", "")

            if available_only:
                queries_list.extend(
                    build_term_query(
                        "is_available",
                        available_only,
                    )
                )
            if description:
                queries_list.extend(
                    build_text_filter("description", description)
                )
            if document_number:
                queries_list.extend(
                    build_term_query("document_number", document_number)
                )
            if attachment_number:
                queries_list.extend(
                    build_term_query("attachment_number", attachment_number)
                )
            return queries_list

    if not queries_list:
        return []

    return [
        Q(
            "has_child",
            type=child_type,
            score_mode="max",
            query=reduce(operator.iand, queries_list),
            inner_hits={"name": f"filter_inner_{child_type}", "size": 10},
        )
    ]


def build_join_es_filters(cd: CleanData) -> List:
    """Builds join elasticsearch filters based on the CleanData object.

    :param cd: An object containing cleaned user data.
    :return: The list of Elasticsearch queries built.
    """

    queries_list = []
    if cd["type"] == SEARCH_TYPES.PEOPLE:
        # Build parent document filters.
        queries_list.extend(
            [
                Q("match", person_child="person"),
                *build_term_query("dob_state_id", cd.get("dob_state", "")),
                *build_term_query(
                    "political_affiliation_id",
                    cd.get("political_affiliation", "").split(),
                ),
                *build_daterange_query(
                    "dob", cd.get("born_before", ""), cd.get("born_after", "")
                ),
                *build_text_filter("dob_city", cd.get("dob_city", "")),
                *build_text_filter("name", cd.get("name", "")),
                *build_text_filter("school", cd.get("school", "")),
            ]
        )
        # Build position has child filter:
        queries_list.extend(build_has_child_filters("position", cd))

    if cd["type"] in [SEARCH_TYPES.RECAP, SEARCH_TYPES.DOCKETS]:
        queries_list.extend(
            [
                *build_term_query(
                    "court_id.raw",
                    extend_selected_courts_with_child_courts(
                        cd.get("court", "").split()
                    ),
                ),
                *build_text_filter("caseName", cd.get("case_name", "")),
                *build_term_query(
                    "docketNumber",
                    cd.get("docket_number", ""),
                    make_phrase=True,
                    slop=1,
                ),
                *build_text_filter("suitNature", cd.get("nature_of_suit", "")),
                *build_text_filter("cause", cd.get("cause", "")),
                *build_text_filter("assignedTo", cd.get("assigned_to", "")),
                *build_text_filter("referredTo", cd.get("referred_to", "")),
                *build_text_filter("party", cd.get("party_name", "")),
                *build_text_filter("attorney", cd.get("atty_name", "")),
                *build_daterange_query(
                    "dateFiled",
                    cd.get("filed_before", ""),
                    cd.get("filed_after", ""),
                ),
            ]
        )

    if cd["type"] == SEARCH_TYPES.OPINION:
        selected_stats = get_array_of_selected_fields(cd, "stat_")
        if len(selected_stats) and not cd.get("just_facets_query"):
            queries_list.extend(
                build_term_query(
                    "status.raw",
                    selected_stats,
                )
            )

        queries_list.extend(
            [
                *build_term_query(
                    "court_id.raw",
                    extend_selected_courts_with_child_courts(
                        cd.get("court", "").split()
                    ),
                ),
                *build_text_filter("caseName", cd.get("case_name", "")),
                *build_daterange_query(
                    "dateFiled",
                    cd.get("filed_before", ""),
                    cd.get("filed_after", ""),
                ),
                *build_term_query(
                    "docketNumber",
                    cd.get("docket_number", ""),
                    make_phrase=True,
                    slop=1,
                ),
                *build_text_filter("citation", cd.get("citation", "")),
                *build_text_filter("neutralCite", cd.get("neutral_cite", "")),
                *build_numeric_range_query(
                    "citeCount",
                    cd.get("cited_gt", ""),
                    cd.get("cited_lt", ""),
                ),
                *build_text_filter(
                    "judge",
                    cd.get("judge", ""),
                ),
            ]
        )

    return queries_list


def do_es_feed_query(
    search_query: Search,
    cd: CleanData,
    rows: int = 20,
    jurisdiction: bool = False,
    exclude_docs_for_empty_field: str = "",
) -> Response:
    """Execute an Elasticsearch query for podcasts.

    :param search_query: Elasticsearch DSL Search object
    :param cd: The query CleanedData
    :param rows: Number of rows (items) to be retrieved in the response
    :param jurisdiction: Whether to perform a jurisdiction query with all the
    child opinions.
    :param exclude_docs_for_empty_field: Field that should not be empty for a
    document to be included
    :return: The Elasticsearch DSL response.
    """
    match cd["type"]:
        case SEARCH_TYPES.RECAP:
            _, join_query = build_es_base_query(search_query, cd)
            # Eliminate items that lack the ordering field.
            s = build_child_docs_query(
                join_query,
                cd,
                exclude_docs_for_empty_field=exclude_docs_for_empty_field,
            )
            s = search_query.query(s)
        case _:
            s, _ = build_es_base_query(search_query, cd)
            if jurisdiction:
                _, join_query = build_es_base_query(search_query, cd)
                # Eliminate items that lack the ordering field.
                s = build_child_docs_query(
                    join_query,
                    cd=cd,
                    exclude_docs_for_empty_field=exclude_docs_for_empty_field,
                )
                s = search_query.query(s)

    s = s.sort(build_sort_results(cd))
    response = s.extra(from_=0, size=rows).execute()

    if cd["type"] == SEARCH_TYPES.OPINION:
        # Merge the text field for Opinions.
        if not jurisdiction:
            limit_inner_hits(cd, response, cd["type"])
        set_results_highlights(response, cd["type"])
    return response


def build_full_join_es_queries(
    cd: CleanData,
    child_query_fields: dict[str, list[str]],
    parent_query_fields: list[str],
    mlt_query: Query | None = None,
) -> tuple[QueryString | list, QueryString | None]:
    """Build a complete Elasticsearch query with both parent and child document
      conditions.

    :param cd: The query CleanedData
    :param child_query_fields: A dictionary mapping child fields document type.
    :param parent_query_fields: A list of fields for the parent document.
    :param mlt_query: the More Like This Query object.
    :return: An Elasticsearch QueryString object.
    """

    q_should = []

    match cd["type"]:
        case SEARCH_TYPES.RECAP | SEARCH_TYPES.DOCKETS:
            child_type = "recap_document"
        case SEARCH_TYPES.OPINION:
            child_type = "opinion"

    join_query = None
    if cd["type"] in [
        SEARCH_TYPES.RECAP,
        SEARCH_TYPES.DOCKETS,
        SEARCH_TYPES.OPINION,
    ]:
        # Build child filters.
        child_filters = build_has_child_filters(child_type, cd)
        # Copy the original child_filters before appending parent fields.
        # For its use later in the parent filters.
        child_filters_original = deepcopy(child_filters)
        # Build child text query.
        child_fields = child_query_fields[child_type]
        child_text_query = build_fulltext_query(
            child_fields, cd.get("q", ""), only_queries=True
        )

        if mlt_query:
            child_text_query.append(mlt_query)

        # Build parent filters.
        parent_filters = build_join_es_filters(cd)
        # If parent filters, extend into child_filters.
        if parent_filters:
            # Removes the party and attorney filter if they were provided because
            # those fields are not part of the RECAPDocument mapping.
            child_filters.extend(
                [
                    query
                    for query in parent_filters
                    if not isinstance(query, QueryString)
                    or query.fields[0] not in ["party", "attorney"]
                ]
            )
        if child_filters:
            child_filters = reduce(operator.iand, child_filters)
        # Build the child query based on child_filters and child child_text_query
        match child_filters, child_text_query:
            case [], []:
                pass
            case [], _:
                join_query = Q(
                    "bool",
                    should=child_text_query,
                    minimum_should_match=1,
                )
            case _, []:
                join_query = Q(
                    "bool",
                    filter=child_filters,
                )
            case _, _:
                join_query = Q(
                    "bool",
                    filter=child_filters,
                    should=child_text_query,
                    minimum_should_match=1,
                )

        if child_text_query or child_filters:
            _, query_hits_limit = get_child_top_hits_limit(cd, cd["type"])
            hl_fields = (
                SEARCH_OPINION_CHILD_HL_FIELDS
                if cd["type"] == SEARCH_TYPES.OPINION
                else SEARCH_RECAP_CHILD_HL_FIELDS
            )
            query = build_has_child_query(
                join_query,
                child_type,
                query_hits_limit,
                hl_fields,
                get_child_sorting_key(cd),
            )
            q_should.append(query)

        # Build the parent filter and text queries.
        string_query = build_fulltext_query(
            parent_query_fields, cd.get("q", ""), only_queries=True
        )

        # If child filters are set, add a has_child query as a filter to the
        # parent query to exclude results without matching children.
        if child_filters_original:
            parent_filters.append(
                Q(
                    "has_child",
                    type=child_type,
                    score_mode="max",
                    query=Q("bool", filter=child_filters_original),
                )
            )
        parent_query = None
        default_parent_filter = (
            Q("match", cluster_child="opinion_cluster")
            if child_type == "opinion"
            else Q("match", docket_child="docket")
        )
        match parent_filters, string_query:
            case [], []:
                pass
            case [], _:
                parent_query = Q(
                    "bool",
                    filter=default_parent_filter,
                    should=string_query,
                    minimum_should_match=1,
                )
            case _, []:
                parent_filters.extend([default_parent_filter])
                p_filters = reduce(operator.iand, parent_filters)
                parent_query = Q(
                    "bool",
                    filter=p_filters,
                )
            case _, _:
                parent_filters.extend([default_parent_filter])
                p_filters = reduce(operator.iand, parent_filters)
                parent_query = Q(
                    "bool",
                    filter=p_filters,
                    should=string_query,
                    minimum_should_match=1,
                )
        if parent_query:
            q_should.append(parent_query)

    if not q_should:
        return [], join_query

    return (
        Q(
            "bool",
            should=q_should,
        ),
        join_query,
    )


def limit_inner_hits(
    get_params: QueryDict | CleanData,
    results: Page | Response,
    search_type: str,
) -> None:
    """Limit inner hits of has_child query results.

    :param get_params: The user search params.
    :param results: The Page or Response object containing search results.
    :param search_type: The search type to perform.
    :return: None, the function updates the results in place.
    """

    hits_limit, _ = get_child_top_hits_limit(get_params, search_type)
    match search_type:
        case SEARCH_TYPES.OPINION:
            child_type = "opinion"
        case SEARCH_TYPES.RECAP | SEARCH_TYPES.DOCKETS:
            child_type = "recap_document"
        case _:
            return

    for result in results:
        result["child_docs"] = []
        result["child_remaining"] = False
        result["child_remaining_query_id"] = False
        try:
            inner_hits = [
                hit
                for hit in result.meta["inner_hits"][
                    f"filter_query_inner_{child_type}"
                ]["hits"]["hits"]
            ]
        except KeyError:
            continue

        docket_id_query = re.search(r"docket_id:\d+", get_params.get("q", ""))
        count_hits = len(inner_hits)
        if count_hits > hits_limit:
            result["child_docs"] = inner_hits[:hits_limit]
            if docket_id_query:
                result["child_remaining_query_id"] = True
            else:
                result["child_remaining"] = True
        else:
            result["child_docs"] = inner_hits


def get_child_top_hits_limit(
    search_params: QueryDict | CleanData, search_type: str
) -> tuple[int, int]:
    """Get the frontend and query hit limits for child documents.

    :param search_params: Either a QueryDict or CleanData object containing the
    search parameters.
    :param search_type: Elasticsearch DSL Search object
    :return: A two tuple containing the limit for frontend hits, the limit for
     query hits.
    """

    frontend_hits_limit = settings.CHILD_HITS_PER_RESULT
    # Increase the CHILD_HITS_PER_RESULT value by 1. This is done to determine
    # whether there are more than CHILD_HITS_PER_RESULT results, which would
    # trigger the "View Additional Results" button on the frontend.
    query_hits_limit = settings.CHILD_HITS_PER_RESULT + 1

    if search_type not in [SEARCH_TYPES.RECAP, SEARCH_TYPES.DOCKETS]:
        return frontend_hits_limit, query_hits_limit

    if search_type == SEARCH_TYPES.DOCKETS:
        frontend_hits_limit = 1

    docket_id_query = re.search(r"docket_id:\d+", search_params.get("q", ""))
    if docket_id_query:
        frontend_hits_limit = settings.VIEW_MORE_CHILD_HITS
        query_hits_limit = settings.VIEW_MORE_CHILD_HITS + 1

    return frontend_hits_limit, query_hits_limit


def do_count_query(
    search_query: Search,
) -> int | None:
    """Execute an Elasticsearch count query and catch errors.
    :param search_query: Elasticsearch DSL Search object.
    :return: The results count.
    """
    try:
        total_results = search_query.count()
    except (TransportError, ConnectionError, RequestError) as e:
        logger.warning(
            f"Error on count query request: {search_query.to_dict()}"
        )
        logger.warning(f"Error was: {e}")
        total_results = None
    return total_results


def merge_opinion_and_cluster(results: Page | dict) -> None:
    """Merges the fields from the opinion document with the best score into
    the search results.
    :param results: A Page object containing the search results to be modified.
    :return: None, the function modifies the search results object in place.
    """
    for result in results:
        opinion = result["child_hits"][0]["_source"]
        result["cluster_id"] = result["id"]
        result["id"] = opinion["id"]
        result["author_id"] = opinion["author_id"]
        result["type"] = opinion["type"]
        result["download_url"] = opinion["download_url"]
        result["local_path"] = opinion["local_path"]
        result["text"] = opinion["text"]
        result["per_curiam"] = opinion["per_curiam"]
        result["cites"] = opinion["cites"]
        result["joined_by_ids"] = opinion["joined_by_ids"]
        result["court_exact"] = opinion["joined_by_ids"]
        result["status_exact"] = result["status"]


async def get_related_clusters_with_cache_and_es(
    search: Search,
    cluster: OpinionCluster,
    request: HttpRequest,
) -> tuple[Page | list, list[int], dict[str, str]]:
    """Retrieve related opinion clusters from ES or cache.

    :param search: The ES Search object.
    :param cluster: The current OpinionCluster.
    :param request: The HttpRequest object.
    :return: A three tuple containing a Page containing opinion clusters or an
    empty list. A list containing the cluster sub opinions ids. A dic containing
    the url_search_params.
    """

    # By default, all statuses are included. Retrieve the PRECEDENTIAL_STATUS
    # attributes (since they're indexed in ES) instead of the NAMES values.
    available_statuses = [status[0] for status in PRECEDENTIAL_STATUS.NAMES]
    url_search_params = {f"stat_{v}": "on" for v in available_statuses}
    search_params: CleanData = {}
    # Opinions that belong to the targeted cluster
    sub_opinion_ids = cluster.sub_opinions.values_list("pk", flat=True)
    sub_opinion_pks = [pk async for pk in sub_opinion_ids]
    if is_bot(request) or not sub_opinion_pks:
        # If it is a bot or lacks sub-opinion IDs, return empty results
        return [], [], url_search_params

    # Use cache if enabled
    cache = caches["db_cache"]
    mlt_cache_key = f"mlt-cluster-es:{cluster.pk}"
    related_clusters = (
        await cache.aget(mlt_cache_key) if settings.RELATED_USE_CACHE else None
    )

    if settings.RELATED_FILTER_BY_STATUS:
        # Filter results by status (e.g., Precedential)
        # Update URL parameters accordingly
        search_params[
            f"stat_{PRECEDENTIAL_STATUS.get_status_value(settings.RELATED_FILTER_BY_STATUS)}"
        ] = True
        url_search_params = {
            f"stat_{PRECEDENTIAL_STATUS.get_status_value(settings.RELATED_FILTER_BY_STATUS)}": "on"
        }

    if related_clusters is None:
        sub_opinion_queries = ",".join(str(pk) for pk in sub_opinion_pks)
        search_params["q"] = f"related:{sub_opinion_queries}"
        search_params["type"] = SEARCH_TYPES.OPINION
        query_dict = QueryDict("", mutable=True)
        query_dict.update(search_params)
        search_query, total_query_results, *_ = await sync_to_async(
            build_es_main_query
        )(search, search_params)
        hits, _, error = await sync_to_async(fetch_es_results)(
            query_dict, search_query, 1, settings.RELATED_COUNT
        )
        if error:
            return [], [], url_search_params

        @sync_to_async
        def paginate_related_clusters(total_results: int, results: Response):
            paginator = ESPaginator(
                total_results, results, settings.RELATED_COUNT
            )
            try:
                return paginator.page(1)
            except EmptyPage:
                return paginator.page(paginator.num_pages)

        related_clusters = await paginate_related_clusters(
            total_query_results, hits
        )

        await cache.aset(
            mlt_cache_key, related_clusters, settings.RELATED_CACHE_TIMEOUT
        )
    return related_clusters, sub_opinion_pks, url_search_params


def make_es_stats_variable(
    search_form: SearchForm,
    results: Page | Response,
) -> list[BoundField]:
    """Create a useful facet variable for use in a template

    :param search_form: The form displayed in the user interface
    :param results: The Page or Response containing the results to add the
    status aggregations.
    """

    facet_fields = []
    try:
        if isinstance(results, Page):
            aggregations = results.paginator.aggregations.to_dict()  # type: ignore
            buckets = aggregations["status"]["buckets"]
        else:
            buckets = results.aggregations.status.buckets
        facet_values = {group["key"]: group["doc_count"] for group in buckets}
    except (KeyError, AttributeError):
        facet_values = {}

    for field in search_form:
        if not field.html_name.startswith("stat_"):
            continue

        try:
            count = facet_values[field.html_name.replace("stat_", "")]
        except KeyError:
            # Happens when a field is iterated on that doesn't exist in the
            # facets variable
            count = 0

        field.count = count
        facet_fields.append(field)
    return facet_fields


def fetch_all_search_results(
    fetch_method: Callable, initial_response: Response, *args
) -> list[Hit]:
    """Fetches all search results based on a given search method and an
    initial response. It retrieves all the search results that exceed the
    initial batch size by iteratively calling the provided fetch method with
    the necessary pagination parameters.

    :param fetch_method: A callable that executes the search query.
    :param initial_response: The initial ES Response object.
    :param args: Additional arguments to pass to the fetch method.

    :return: A list of `Hit` objects representing all search results.
    """

    all_search_hits = []
    all_search_hits.extend(initial_response.hits)
    total_hits = initial_response.hits.total.value
    results_returned = len(initial_response.hits.hits)
    if total_hits > settings.ELASTICSEARCH_PAGINATION_BATCH_SIZE:
        documents_retrieved = results_returned
        search_after = initial_response.hits[-1].meta.sort
        while True:
            response = fetch_method(*args, search_after=search_after)
            if not response:
                break

            all_search_hits.extend(response.hits)
            results_returned = len(response.hits.hits)
            documents_retrieved += results_returned
            # Check if all results have been retrieved. If so break the loop
            # Otherwise, increase search_after.
            if documents_retrieved >= total_hits or results_returned == 0:
                break
            else:
                search_after = response.hits[-1].meta.sort
    return all_search_hits<|MERGE_RESOLUTION|>--- conflicted
+++ resolved
@@ -29,15 +29,6 @@
 from cl.lib.bot_detector import is_bot
 from cl.lib.date_time import midnight_pt
 from cl.lib.paginators import ESPaginator
-<<<<<<< HEAD
-=======
-from cl.lib.search_utils import (
-    BOOSTS,
-    cleanup_main_query,
-    get_array_of_selected_fields,
-    lookup_child_courts,
-)
->>>>>>> a4a148aa
 from cl.lib.types import (
     ApiPositionMapping,
     BasePositionMapping,

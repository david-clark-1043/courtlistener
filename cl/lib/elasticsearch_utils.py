import logging
import operator
import re
import time
import traceback
from datetime import date
from functools import reduce, wraps
from typing import Any, Callable, Dict, List

from django.conf import settings
from django.core.paginator import Page
from django.http.request import QueryDict
from django_elasticsearch_dsl.search import Search
from elasticsearch.exceptions import RequestError, TransportError
from elasticsearch_dsl import A, Q
from elasticsearch_dsl.connections import connections
from elasticsearch_dsl.query import QueryString, Range
from elasticsearch_dsl.response import Response
from elasticsearch_dsl.utils import AttrDict

from cl.lib.search_utils import BOOSTS, cleanup_main_query
from cl.lib.types import CleanData
from cl.search.constants import (
    ALERTS_HL_TAG,
    SEARCH_ALERTS_ORAL_ARGUMENT_ES_HL_FIELDS,
    SEARCH_HL_TAG,
    SEARCH_ORAL_ARGUMENT_ES_HL_FIELDS,
)
from cl.search.models import SEARCH_TYPES, Court

logger = logging.getLogger(__name__)


def elasticsearch_enabled(func: Callable) -> Callable:
    """A decorator to avoid executing Elasticsearch methods when it's disabled."""

    @wraps(func)
    def wrapper_func(*args, **kwargs) -> Any:
        if not settings.ELASTICSEARCH_DISABLED:
            func(*args, **kwargs)

    return wrapper_func


<<<<<<< HEAD
def es_index_exists(index_name: str) -> bool:
    """Confirm if the Elasticsearch index exists in the default instance.
    :param index_name: The index name to check.
    :return: True if the index exists, otherwise False.
    """
    es = connections.get_connection()
    return es.indices.exists(index=index_name)
=======
def check_index(index: str) -> bool:
    """Check if the given index exists

    :param field: elasticsearch index name
    :return: Whether the index exists
    """
    es = connections.get_connection()
    return es.indices.exists(index=index)
>>>>>>> 19e45a92


def build_daterange_query(
    field: str, before: date, after: date, relation: str | None = None
) -> list[Range]:
    """Given field name and date range limits returns ElasticSearch range query or None
    https://www.elastic.co/guide/en/elasticsearch/reference/current/query-dsl-range-query.html#ranges-on-dates

    :param field: elasticsearch index fieldname
    :param before: datetime upper limit
    :param after: datetime lower limit
    :param relation: Indicates how the range query matches values for range fields
    :return: Empty list or list with DSL Range query
    """

    params = {}
    if any([before, after]):
        if hasattr(after, "strftime"):
            params["gte"] = f"{after.isoformat()}T00:00:00Z"
        if hasattr(before, "strftime"):
            params["lte"] = f"{before.isoformat()}T23:59:59Z"
        if relation is not None:
            allowed_relations = ["INTERSECTS", "CONTAINS", "WITHIN"]
            assert (
                relation in allowed_relations
            ), f"'{relation}' is not an allowed relation."
            params["relation"] = relation

    if params:
        return [Q("range", **{field: params})]

    return []


def make_es_boost_list(fields: Dict[str, float]) -> list[str]:
    """Constructs a list of Elasticsearch fields with their corresponding
    boost values.

    :param fields: A dictionary where keys are field names and values are
    the corresponding boost values.
    :return: A list of Elasticsearch fields with boost values formatted as 'field_name^boost_value'.
    """
    boosted_fields = []
    for k, v in fields.items():
        boosted_fields.append(f"{k}^{v}")
    return boosted_fields


def add_fields_boosting(cd: CleanData) -> list[str]:
    """Applies boosting to specific fields according the search type.

    :param cd: The user input CleanedData
    :return: A list of Elasticsearch fields with their respective boost values.
    """
    # Apply standard qf parameters
    qf = BOOSTS["qf"][cd["type"]].copy()
    if cd["type"] in [SEARCH_TYPES.ORAL_ARGUMENT]:
        # Give a boost on the case_name field if it's obviously a case_name
        # query.
        query = cd.get("q", "")
        vs_query = any(
            [
                " v " in query,
                " v. " in query,
                " vs. " in query,
                " vs " in query,
            ]
        )
        in_re_query = query.lower().startswith("in re ")
        matter_of_query = query.lower().startswith("matter of ")
        ex_parte_query = query.lower().startswith("ex parte ")
        if any([vs_query, in_re_query, matter_of_query, ex_parte_query]):
            qf.update({"caseName": 50})

    return make_es_boost_list(qf)


def build_fulltext_query(fields: list[str], value: str) -> QueryString | List:
    """Given the cleaned data from a form, return a Elastic Search string query or []
    https://www.elastic.co/guide/en/elasticsearch/reference/current/full-text-queries.html

    :param fields: A list of name fields to search in.
    :param value: The string value to search for.
    :return: A Elasticsearch QueryString or [] if the "value" param is empty.
    """

    if value:
        value = cleanup_main_query(value)
        # In Elasticsearch, the colon (:) character is used to separate the
        # field name and the field value in a query.
        # To avoid parsing errors escape any colon characters in the value
        # parameter with a backslash.
        if "docketNumber:" in value:
            docket_number_matches = re.findall("docketNumber:([^ ]+)", value)
            for match in docket_number_matches:
                replacement = match.replace(":", r"\:")
                value = value.replace(
                    f"docketNumber:{match}", f"docketNumber:{replacement}"
                )

        q_should = [
            Q(
                "query_string",
                fields=fields,
                query=value,
                quote_field_suffix=".exact",
                default_operator="AND",
                tie_breaker=0.3,
            ),
            Q(
                "query_string",
                fields=fields,
                query=value,
                quote_field_suffix=".exact",
                default_operator="AND",
                type="phrase",
            ),
        ]
        return Q("bool", should=q_should)

    return []


def build_term_query(
    field: str, value: str | list, make_phrase: bool = False, slop: int = 0
) -> list:
    """Given field name and value or list of values, return Elasticsearch term
    or terms query or [].
    "term" Returns documents that contain an exact term in a provided field
    NOTE: Use it only whe you want an exact match, avoid using this with text fields
    "terms" Returns documents that contain one or more exact terms in a provided field.

    :param field: elasticsearch index fieldname
    :param value: term or terms to find
    :param make_phrase: Whether we should make a match_phrase query for
    TextField filtering.
    :param slop: Maximum distance between terms in a phrase for a match.
    Only applicable on make_phrase queries.
    :return: Empty list or list with DSL Match query
    """

    if not value:
        return []

    if make_phrase:
        return [Q("match_phrase", **{field: {"query": value, "slop": slop}})]

    if isinstance(value, list):
        value = list(filter(None, value))
        return [Q("terms", **{field: value})]

    return [Q("term", **{field: value})]


def build_text_filter(field: str, value: str) -> List:
    """Given a field and value, return Elasticsearch match_phrase query or [].
    "match_phrase" Returns documents that contain the exact phrase in a
    provided field, by default match_phrase has a slop of 0 that requires all
    terms in the query to appear in the document exactly in the order specified
    NOTE: Use it when you want to match the entire exact phrase, especially in
    text fields where the order of the words matters.
    https://www.elastic.co/guide/en/elasticsearch/reference/current/query-dsl-match-query-phrase.html

    :param field: elasticsearch index field name
    :param value: the phrase to find
    :return: Empty list or list with DSL Phrase query
    """
    if value:
        return [Q("match_phrase", **{field: value})]
    return []


def build_sort_results(cd: CleanData) -> Dict:
    """Given cleaned data, find order_by value and return dict to use with
    ElasticSearch sort

    :param cd: The user input CleanedData
    :return: The short dict.
    """

    if cd["type"] == SEARCH_TYPES.ORAL_ARGUMENT:
        order_by_map = {
            "score desc": {"_score": {"order": "desc"}},
            "dateArgued desc": {"dateArgued": {"order": "desc"}},
            "dateArgued asc": {"dateArgued": {"order": "asc"}},
            "random_123 desc": {"random_123": {"order": "desc"}},
            "random_123 asc": {"random_123": {"order": "asc"}},
        }

    else:
        order_by_map = {
            "score desc": {"score": {"order": "desc"}},
            "dateFiled desc": {"dateFiled": {"order": "desc"}},
            "dateFiled asc": {"dateFiled": {"order": "asc"}},
        }

    order_by = cd.get("order_by")
    if order_by not in order_by_map:
        # Sort by score in descending order
        return {"score": {"order": "desc"}}

    if "random_123" in order_by:
        # Return random sorting if available.
        # Define the random seed using the current timestamp
        seed = int(time.time())
        order = order_by_map[order_by]["random_123"]["order"]
        random_sort = {
            "_script": {
                "type": "number",
                "script": {
                    "source": "Math.random() * params.seed",
                    "params": {"seed": seed},
                },
                "order": order,
            }
        }
        return random_sort

    return order_by_map[order_by]


def build_es_filters(cd: CleanData) -> List:
    """Builds elasticsearch filters based on the CleanData object.

    :param cd: An object containing cleaned user data.
    :return: The list of Elasticsearch queries built.
    """

    queries_list = []
    if (
        cd["type"] == SEARCH_TYPES.PARENTHETICAL
        or cd["type"] == SEARCH_TYPES.ORAL_ARGUMENT
    ):
        # Build court terms filter
        queries_list.extend(
            build_term_query(
                "court_id",
                cd.get("court", "").split(),
            )
        )
        # Build docket number term query
        queries_list.extend(
            build_term_query(
                "docketNumber",
                cd.get("docket_number", ""),
                make_phrase=True,
                slop=1,
            )
        )
    if cd["type"] == SEARCH_TYPES.PARENTHETICAL:
        # Build daterange query
        queries_list.extend(
            build_daterange_query(
                "dateFiled",
                cd.get("filed_before", ""),
                cd.get("filed_after", ""),
            )
        )
    if cd["type"] == SEARCH_TYPES.ORAL_ARGUMENT:
        # Build daterange query
        queries_list.extend(
            build_daterange_query(
                "dateArgued",
                cd.get("argued_before", ""),
                cd.get("argued_after", ""),
            )
        )
        # Build court terms filter
        queries_list.extend(
            build_text_filter("caseName", cd.get("case_name", ""))
        )
        # Build court terms filter
        queries_list.extend(build_text_filter("judge", cd.get("judge", "")))
    return queries_list


def build_es_main_query(
    search_query: Search, cd: CleanData
) -> tuple[Search, int, int | None]:
    """Builds and returns an elasticsearch query based on the given cleaned
     data.
    :param search_query: The Elasticsearch search query object.
    :param cd: The cleaned data object containing the query and filters.

    :return: A three tuple, the Elasticsearch search query object after applying
    filters, string query and grouping if needed, the total number of results,
    the total number of top hits returned by a group if applicable.
    """

    string_query = None
    filters = build_es_filters(cd)

    match cd["type"]:
        case SEARCH_TYPES.PARENTHETICAL:
            string_query = build_fulltext_query(
                ["representative_text"], cd.get("q", "")
            )
        case SEARCH_TYPES.ORAL_ARGUMENT:
            fields = [
                "court",
                "court_citation_string",
                "judge",
            ]
            fields.extend(add_fields_boosting(cd))
            string_query = build_fulltext_query(
                fields,
                cd.get("q", ""),
            )

    if filters or string_query:
        # Apply filters first if there is at least one set.
        if filters:
            search_query = search_query.filter(reduce(operator.iand, filters))
        # Apply string query after if is set, required to properly
        # compute elasticsearch scores.
        if string_query:
            search_query = search_query.query(string_query)
    else:
        search_query = search_query.query("match_all")
    total_query_results = search_query.count()

    # Create groups aggregation if needed.
    top_hits_limit = group_search_results(
        search_query,
        cd,
        build_sort_results(cd),
    )

    search_query = add_es_highlighting(search_query, cd)
    if cd["type"] == SEARCH_TYPES.ORAL_ARGUMENT:
        search_query = search_query.sort(build_sort_results(cd))

    return search_query, total_query_results, top_hits_limit


def add_es_highlighting(
    search_query: Search, cd: CleanData, alerts: bool = False
) -> Search:
    """Add elasticsearch highlighting to the search query.

    :param search_query: The Elasticsearch search query object.
    :param cd: The user input CleanedData
    :param alerts: If highlighting is being applied to search Alerts hits.
    :return: The modified Elasticsearch search query object with highlights set
    """

    if cd["type"] == SEARCH_TYPES.ORAL_ARGUMENT:
        highlighting_fields = SEARCH_ORAL_ARGUMENT_ES_HL_FIELDS
        hl_tag = SEARCH_HL_TAG
        if alerts:
            highlighting_fields = SEARCH_ALERTS_ORAL_ARGUMENT_ES_HL_FIELDS
            hl_tag = ALERTS_HL_TAG
        fields_to_exclude = ["sha1"]
        search_query = search_query.source(excludes=fields_to_exclude)
        for field in highlighting_fields:
            search_query = search_query.highlight(
                field,
                number_of_fragments=0,
                pre_tags=[f"<{hl_tag}>"],
                post_tags=[f"</{hl_tag}>"],
            )

    return search_query


def merge_highlights_into_result(
    highlights: dict[str, Any], result: AttrDict | dict[str, Any], tag: str
) -> None:
    """Merges the highlight terms into the search result.
    This function processes highlighted fields in the `highlights` attribute
    dictionary, then updates the `result` attribute dictionary with the
    combined highlighted terms.

    :param highlights: The AttrDict object containing highlighted fields and
    their highlighted terms.
    :param result: The AttrDict object containing search results.
    :param tag: The HTML tag used to mark highlighted terms.
    :return: None, the function updates the results in place.
    """

    exact_hl_fields = []
    for (
        field,
        highlight_list,
    ) in highlights.items():
        # If a query highlights fields the "field.exact", "field" or
        # both versions are available. Highlighted terms in each
        # version can differ, so the best thing to do is combine
        # highlighted terms from each version and set it.
        if "exact" in field:
            field = field.split(".exact")[0]
            marked_strings_2 = []
            # Extract all unique marked strings from "field.exact"
            marked_strings_1 = re.findall(
                rf"<{tag}>.*?</{tag}>", highlight_list[0]
            )
            # Extract all unique marked strings from "field" if
            # available
            if field in highlights:
                marked_strings_2 = re.findall(
                    rf"<{tag}>.*?</{tag}>",
                    highlights[field][0],
                )

            unique_marked_strings = list(
                set(marked_strings_1 + marked_strings_2)
            )
            combined_highlights = highlight_list[0]
            for marked_string in unique_marked_strings:
                # Replace unique highlighted terms in a single
                # field.
                unmarked_string = marked_string.replace(
                    f"<{tag}>", ""
                ).replace(f"</{tag}>", "")
                combined_highlights = combined_highlights.replace(
                    unmarked_string, marked_string
                )

            # Remove nested <mark> tags after replace.
            combined_highlights = re.sub(
                rf"<{tag}><{tag}>(.*?)</{tag}></{tag}>",
                rf"<{tag}>\1</{tag}>",
                combined_highlights,
            )

            # Set combined highlighted terms.
            result[field] = combined_highlights
            exact_hl_fields.append(field)

        if field not in exact_hl_fields:
            # If the "field.exact" version has not been set, set
            # the "field" version.
            result[field] = highlight_list[0]


def set_results_highlights(results: Page, search_type: str) -> None:
    """Sets the highlights for each search result in a Page object by updating
    related fields in _source dict.

    :param results: The Page object containing search results.
    :param search_type: The search type to perform.
    :return: None, the function updates the results in place.
    """

    for result in results.object_list:
        if search_type == SEARCH_TYPES.PARENTHETICAL:
            top_hits = result.grouped_by_opinion_cluster_id.hits.hits
            for hit in top_hits:
                if not hasattr(hit, "highlight"):
                    continue
                highlighted_fields = [
                    k for k in dir(hit.highlight) if not k.startswith("_")
                ]
                for highlighted_field in highlighted_fields:
                    highlight = hit.highlight[highlighted_field][0]
                    hit["_source"][highlighted_field] = highlight
        else:
            if not hasattr(result.meta, "highlight"):
                return

            merge_highlights_into_result(
                result.meta.highlight.to_dict(),
                result,
                SEARCH_HL_TAG,
            )


def group_search_results(
    search: Search,
    cd: CleanData,
    order_by: dict[str, dict[str, str]],
) -> int | None:
    """Group search results by a specified field and return top hits for each
    group.

    :param search: The elasticsearch Search object representing the query.
    :param cd: The cleaned data object containing the query and filters.
    :param order_by: The field name to use for sorting the top hits.
    :return: The top_hits_limit or None.
    """

    top_hits_limit = 5
    if cd["type"] == SEARCH_TYPES.PARENTHETICAL:
        # If cluster_id query set the top_hits_limit to 100
        # Top hits limit in elasticsearch is 100
        cluster_query = re.search(r"cluster_id:\d+", cd["q"])
        size = top_hits_limit if not cluster_query else 100
        group_by = "cluster_id"
        aggregation = A("terms", field=group_by, size=1_000_000)
        sub_aggregation = A(
            "top_hits",
            size=size,
            sort={"_score": {"order": "desc"}},
            highlight={
                "fields": {
                    "representative_text": {},
                    "docketNumber": {},
                },
                "pre_tags": ["<mark>"],
                "post_tags": ["</mark>"],
            },
        )
        aggregation.bucket("grouped_by_opinion_cluster_id", sub_aggregation)

        order_by_field = list(order_by.keys())[0]
        if order_by_field != "score":
            # If order field is other than score (elasticsearch relevance)
            # Add a max aggregation to calculate the max value of the provided
            # field to order, for each bucket.
            max_value_field = A("max", field=order_by_field)
            aggregation.bucket("max_value_field", max_value_field)

            # Add a bucket_sort aggregation to sort the result buckets based on
            # the max_value_field aggregation
            bucket_sort = A(
                "bucket_sort",
                sort=[{"max_value_field": order_by[order_by_field]}],
            )
            aggregation.bucket("sorted_buckets", bucket_sort)
        else:
            # If order field score (elasticsearch relevance)
            # Add a max aggregation to calculate the max value of _score
            max_score = A("max", script="_score")
            aggregation.bucket("max_score", max_score)
            bucket_sort_score = A(
                "bucket_sort", sort=[{"max_score": {"order": "desc"}}]
            )
            aggregation.bucket("sorted_buckets", bucket_sort_score)

        search.aggs.bucket("groups", aggregation)

    return top_hits_limit


def convert_str_date_fields_to_date_objects(
    results: Page, date_field_name: str, search_type: str
) -> None:
    """Converts string date fields in Elasticsearch search results to date
    objects.

    :param results: A Page object containing the search results to be modified.
    :param date_field_name: The date field name containing the date strings
    to be converted.
    :param search_type: The search type to perform.
    :return: None, the function modifies the search results object in place.
    """
    if search_type == SEARCH_TYPES.PARENTHETICAL:
        for result in results.object_list:
            if search_type == SEARCH_TYPES.PARENTHETICAL:
                top_hits = result.grouped_by_opinion_cluster_id.hits.hits
                for hit in top_hits:
                    date_str = hit["_source"][date_field_name]
                    date_obj = date.fromisoformat(date_str)
                    hit["_source"][date_field_name] = date_obj


def merge_courts_from_db(results: Page, search_type: str) -> None:
    """Merges court citation strings from the database into search results.

    :param results: A Page object containing the search results to be modified.
    :param search_type: The search type to perform.
    :return: None, the function modifies the search results object in place.
    """

    if search_type == SEARCH_TYPES.PARENTHETICAL:
        court_ids = [
            d["grouped_by_opinion_cluster_id"]["hits"]["hits"][0]["_source"][
                "court_id"
            ]
            for d in results
        ]
        courts_in_page = Court.objects.filter(pk__in=court_ids).only(
            "pk", "citation_string"
        )
        courts_dict = {}
        for court in courts_in_page:
            courts_dict[court.pk] = court.citation_string

        for result in results.object_list:
            top_hits = result.grouped_by_opinion_cluster_id.hits.hits
            for hit in top_hits:
                court_id = hit["_source"]["court_id"]
                hit["_source"]["citation_string"] = courts_dict.get(court_id)


def fetch_es_results(
    get_params: QueryDict,
    search_query: Search,
    page: int = 1,
    rows_per_page: int = settings.SEARCH_PAGE_SIZE,
) -> tuple[Response | list, int, bool]:
    """Fetch elasticsearch results with pagination.

    :param get_params: The user get params.
    :param search_query: Elasticsearch DSL Search object
    :param page: Current page number
    :param rows_per_page: Number of records wanted per page
    :return: A three tuple, the ES response, the ES query time and if
    there was an error.
    """

    # Compute "from" parameter for Elasticsearch
    es_from = (page - 1) * rows_per_page
    error = True
    try:
        # Execute the Elasticsearch search with "size" and "from" parameters
        response = search_query.extra(
            from_=es_from, size=rows_per_page
        ).execute()
        query_time = response.took
        error = False
        return response, query_time, error
    except (TransportError, ConnectionError, RequestError) as e:
        logger.warning(f"Error loading search page with request: {get_params}")
        logger.warning(f"Error was: {e}")
        if settings.DEBUG is True:
            traceback.print_exc()
    return [], 0, error<|MERGE_RESOLUTION|>--- conflicted
+++ resolved
@@ -42,7 +42,7 @@
     return wrapper_func
 
 
-<<<<<<< HEAD
+
 def es_index_exists(index_name: str) -> bool:
     """Confirm if the Elasticsearch index exists in the default instance.
     :param index_name: The index name to check.
@@ -50,16 +50,6 @@
     """
     es = connections.get_connection()
     return es.indices.exists(index=index_name)
-=======
-def check_index(index: str) -> bool:
-    """Check if the given index exists
-
-    :param field: elasticsearch index name
-    :return: Whether the index exists
-    """
-    es = connections.get_connection()
-    return es.indices.exists(index=index)
->>>>>>> 19e45a92
 
 
 def build_daterange_query(

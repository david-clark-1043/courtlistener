import json
import logging
import re
from datetime import timedelta
from typing import Any

from asgiref.sync import sync_to_async
from django.conf import settings
from django.contrib.auth.models import User
from django.core.cache import cache
from django.core.mail import EmailMessage
from django.db.models import Count, QuerySet, Sum
from django.http import HttpRequest, HttpResponse, HttpResponseRedirect
from django.template import loader
from django.template.response import TemplateResponse
from django.urls import reverse
from django.utils.timezone import now
from rest_framework.status import HTTP_429_TOO_MANY_REQUESTS

from cl.audio.models import Audio
from cl.disclosures.models import (
    Agreement,
    Debt,
    FinancialDisclosure,
    Gift,
    Investment,
    NonInvestmentIncome,
    Position,
    Reimbursement,
    SpouseIncome,
)
from cl.donate.utils import get_donation_totals_by_email
from cl.people_db.models import Person
from cl.search.models import (
    SOURCES,
    Court,
    Docket,
    OpinionCluster,
    RECAPDocument,
)
from cl.simple_pages.coverage_utils import fetch_data, fetch_federal_data
from cl.simple_pages.forms import ContactForm

logger = logging.getLogger(__name__)


async def about(request: HttpRequest) -> HttpResponse:
    """Loads the about page"""
    return TemplateResponse(request, "about.html", {"private": False})


async def faq(request: HttpRequest) -> HttpResponse:
    """Loads the FAQ page"""
    faq_cache_key = "faq-stats"
    template_data = await cache.aget(faq_cache_key)
    if template_data is None:
        template_data = {
            "scraped_court_count": await Court.objects.filter(
                in_use=True, has_opinion_scraper=True
            ).acount(),
            "total_opinion_count": await OpinionCluster.objects.all().acount(),
            "total_recap_count": await RECAPDocument.objects.filter(
                is_available=True
            ).acount(),
            "total_oa_minutes": (
                (await Audio.objects.aaggregate(Sum("duration")))[
                    "duration__sum"
                ]
                or 0
            )
            / 60,
            "total_judge_count": await Person.objects.all().acount(),
        }
        five_days = 60 * 60 * 24 * 5
        await cache.aset(faq_cache_key, template_data, five_days)

    return await contact(
        request,
        template_path="faq.html",
        template_data=template_data,
        initial={"subject": "FAQs"},
    )


async def help_home(request: HttpRequest) -> HttpResponse:
    return TemplateResponse(request, "help/index.html", {"private": False})


async def alert_help(request: HttpRequest) -> HttpResponse:
    no_feeds = Court.federal_courts.all_pacer_courts().filter(
        pacer_has_rss_feed=False,
    )
    partial_feeds = (
        Court.federal_courts.all_pacer_courts()
        .filter(pacer_has_rss_feed=True)
        .exclude(pacer_rss_entry_types="all")
    )
    full_feeds = Court.federal_courts.all_pacer_courts().filter(
        pacer_has_rss_feed=True, pacer_rss_entry_types="all"
    )
    cache_key = "alert-help-stats"
    data = await cache.aget(cache_key)
    if data is None:
        data = {
            "d_update_count": await Docket.objects.filter(
                date_modified__gte=now() - timedelta(days=1)
            ).acount(),
            "de_update_count": await RECAPDocument.objects.filter(
                date_modified__gte=now() - timedelta(days=1)
            ).acount(),
        }
        one_day = 60 * 60 * 24
        await cache.aset(cache_key, data, one_day)
    context = {
        "no_feeds": no_feeds,
        "partial_feeds": partial_feeds,
        "full_feeds": full_feeds,
        "private": False,
    }
    context.update(data)
    return TemplateResponse(request, "help/alert_help.html", context)


async def donation_help(request: HttpRequest) -> HttpResponse:
    return TemplateResponse(
        request, "help/donation_help.html", {"private": False}
    )


async def delete_help(request: HttpRequest) -> HttpResponse:
    return TemplateResponse(
        request, "help/delete_account_help.html", {"private": False}
    )


async def markdown_help(request: HttpRequest) -> HttpResponse:
    return TemplateResponse(
        request, "help/markdown_help.html", {"private": False}
    )


async def tag_notes_help(request: HttpRequest) -> HttpResponse:
    return TemplateResponse(request, "help/tags_help.html", {"private": False})


async def recap_email_help(request: HttpRequest) -> HttpResponse:
    return TemplateResponse(
        request, "help/recap_email_help.html", {"private": False}
    )


async def broken_email_help(request: HttpRequest) -> HttpResponse:
    return TemplateResponse(
        request,
        "help/broken_email_help.html",
        {"private": True},
    )


async def build_court_dicts(courts: QuerySet) -> list[dict[str, str]]:
    """Takes the court objects, and manipulates them into a list of more useful
    dictionaries"""
    court_dicts = [{"pk": "all", "short_name": "All Courts"}]
    court_dicts.extend(
        [
            {"pk": court.pk, "short_name": court.full_name}
            async for court in courts
        ]
    )
    return court_dicts


async def get_coverage_data_fds() -> dict[str, int]:
    """Get stats on the disclosure data

    Attempt the cache if possible.

    :return: A dict mapping item types to their counts.
    """
    coverage_key = "coverage-data.fd3"
    coverage_data = await cache.aget(coverage_key)
    if coverage_data is None:
        coverage_data = {
            "disclosures": FinancialDisclosure,
            "investments": Investment,
            "positions": Position,
            "agreements": Agreement,
            "non_investment_income": NonInvestmentIncome,
            "spousal_income": SpouseIncome,
            "reimbursements": Reimbursement,
            "gifts": Gift,
            "debts": Debt,
        }
        # Populate the models
        for k, model in coverage_data.items():
            coverage_data[k] = await model.objects.all().acount()

        coverage_data["private"] = False
        one_week_minutes = 60 * 60 * 24 * 7
        await cache.aset(coverage_key, coverage_data, one_week_minutes)

    return coverage_data


async def coverage_fds(request: HttpRequest) -> HttpResponse:
    """The financial disclosure coverage page"""
    coverage_data = await get_coverage_data_fds()
    return TemplateResponse(request, "help/coverage_fds.html", coverage_data)


async def get_coverage_data_o(request: HttpRequest) -> dict[str, Any]:
    """Get the opinion coverage data

    :param request: The user's request
    :return:
    """
    coverage_cache_key = "coverage-data-v3"
    coverage_data = await cache.aget(coverage_cache_key)
    if coverage_data is None:
        courts = Court.objects.filter(in_use=True)
<<<<<<< HEAD
        courts_json = json.dumps(build_court_dicts(courts))
=======
        courts_json = json.dumps(await build_court_dicts(courts))

        search_form = await sync_to_async(SearchForm)(request.GET)
        precedential_statuses = [
            field
            for field in search_form.fields.keys()
            if field.startswith("stat_")
        ]

>>>>>>> 15831047
        # Build up the sourcing stats.
        counts = OpinionCluster.objects.values("source").annotate(
            Count("source")
        )
        count_pro = 0
        count_lawbox = 0
        count_scraper = 0
        async for d in counts:
            if SOURCES.PUBLIC_RESOURCE in d["source"]:
                count_pro += d["source__count"]
            if SOURCES.COURT_WEBSITE in d["source"]:
                count_scraper += d["source__count"]
            if SOURCES.LAWBOX in d["source"]:
                count_lawbox += d["source__count"]

        opinion_courts = Court.objects.filter(
            in_use=True, has_opinion_scraper=True
        )
        oral_argument_courts = Court.objects.filter(
            in_use=True, has_oral_argument_scraper=True
        )
        count_fds = await FinancialDisclosure.objects.all().acount()
        count_investments = await Investment.objects.all().acount()
        count_people = await Person.objects.all().acount()

        oa_aggregate = await Audio.objects.aaggregate(Sum("duration"))
        oa_duration = oa_aggregate["duration__sum"]
        if oa_duration:
            oa_duration /= 60  # Avoids a "unsupported operand type" error

        coverage_data = {
            "sorted_courts": courts_json,
            "oa_duration": oa_duration,
            "count_pro": count_pro,
            "count_lawbox": count_lawbox,
            "count_scraper": count_scraper,
            "count_fds": count_fds,
            "count_investments": count_investments,
            "count_people": count_people,
            "courts_with_opinion_scrapers": opinion_courts,
            "courts_with_oral_argument_scrapers": oral_argument_courts,
            "private": False,
        }
        one_day = 60 * 60 * 24
        await cache.aset(coverage_cache_key, coverage_data, one_day)
    return coverage_data


async def coverage_graph(request: HttpRequest) -> HttpResponse:
    coverage_data_o = await get_coverage_data_o(request)
    return TemplateResponse(request, "help/coverage.html", coverage_data_o)


async def coverage_opinions(request: HttpRequest) -> HttpResponse:
    """Generate Coverage Opinion Page

    :param request: A django request
    :return: The page requested
    """
    coverage_data_op = await cache.aget("coverage_data_op")
    if coverage_data_op is None:
        coverage_data_op = {
            "private": False,
            "federal": await fetch_federal_data(),
            "sections": {
                "state": await fetch_data(Court.STATE_JURISDICTIONS),
                "territory": await fetch_data(Court.TERRITORY_JURISDICTIONS),
                "international": await fetch_data(
                    Court.INTERNATIONAL, group_by_state=False
                ),
                "tribal": await fetch_data(
                    Court.TRIBAL_JURISDICTIONS, group_by_state=False
                ),
                "special": await fetch_data(
                    [Court.FEDERAL_SPECIAL], group_by_state=False
                ),
                "military": await fetch_data(
                    Court.MILITARY_JURISDICTIONS, group_by_state=False
                ),
            },
        }
        one_day = 60 * 60 * 24
        await cache.aset("coverage_data_op", coverage_data_op, one_day)

    return TemplateResponse(
        request, "help/coverage_opinions.html", coverage_data_op
    )


async def feeds(request: HttpRequest) -> HttpResponse:
    return TemplateResponse(
        request,
        "feeds.html",
        {
            "opinion_courts": Court.objects.filter(
                in_use=True, has_opinion_scraper=True
            ),
            "private": False,
        },
    )


async def podcasts(request: HttpRequest) -> HttpResponse:
    return TemplateResponse(
        request,
        "podcasts.html",
        {
            "oral_argument_courts": Court.objects.filter(
                in_use=True, has_oral_argument_scraper=True
            ),
            "count": await Audio.objects.all().acount(),
            "private": False,
        },
    )


async def contribute(request: HttpRequest) -> HttpResponse:
    return TemplateResponse(request, "contribute.html", {"private": False})


async def contact(
    request: HttpRequest,
    template_path: str = "contact_form.html",
    template_data: dict[str, ContactForm | str | bool] | None = None,
    initial: dict[str, str] | None = None,
) -> HttpResponse:
    """This is a fairly run-of-the-mill contact form, except that it can be
    overridden in various ways so that its logic can be called from other
    functions.

    We also use a field called phone_number in place of the subject field to
    defeat spam.
    """
    if template_data is None:
        template_data = {}
    if initial is None:
        initial = {}

    if request.method == "POST":
        form = ContactForm(request.POST)
        if form.is_valid():
            cd = form.cleaned_data
            # Uses phone_number as Subject field to defeat spam. If this field
            # begins with three digits, assume it's spam; fake success.
            if re.match(r"\d{3}", cd["phone_number"]):
                logger.info("Detected spam message. Not sending email.")
                return HttpResponseRedirect(reverse("contact_thanks"))

            donation_totals = await get_donation_totals_by_email(cd["email"])
            default_from = settings.DEFAULT_FROM_EMAIL
            message = EmailMessage(
                subject="[CourtListener] Contact: "
                "{phone_number}".format(**cd),
                body="Subject: {phone_number}\n"
                "From: {name} ({email})\n"
                "Total donated: {total_donated}\n"
                "Total last year: {total_last_year}\n\n\n"
                "{message}\n\n"
                "Browser: {browser}".format(
                    browser=request.META.get("HTTP_USER_AGENT", "Unknown"),
                    total_donated=donation_totals["total"],
                    total_last_year=donation_totals["last_year"],
                    **cd,
                ),
                to=["info@free.law"],
                reply_to=[cd.get("email", default_from) or default_from],
            )
            await sync_to_async(message.send)()
            return HttpResponseRedirect(reverse("contact_thanks"))
    else:
        # the form is loading for the first time
        user = await request.auser()  # type: ignore[attr-defined]
        if isinstance(user, User):
            initial["email"] = user.email
            initial["name"] = user.get_full_name()
            form = ContactForm(initial=initial)
        else:
            # for anonymous users, who lack full_names, and emails
            form = ContactForm(initial=initial)

    template_data.update({"form": form, "private": False})
    return TemplateResponse(request, template_path, template_data)


async def contact_thanks(request: HttpRequest) -> HttpResponse:
    return TemplateResponse(request, "contact_thanks.html", {"private": True})


async def advanced_search(request: HttpRequest) -> HttpResponse:
    types = ["opinions", "parentheticals", "recap_archive", "oral_arguments"]
    json_template = loader.get_template("includes/available_fields.json")
    json_content = json_template.render()
    data = json.loads(json_content)
    return TemplateResponse(
        request,
        "help/advanced_search.html",
        {"private": False, "data": data, "types": types},
    )


async def old_terms(request: HttpRequest, v: str) -> HttpResponse:
    return TemplateResponse(
        request,
        f"terms/{v}.html",
        {
            "title": "Archived Terms of Service and Policies, v%s – "
            "CourtListener.com" % v,
            "private": True,
        },
    )


async def latest_terms(request: HttpRequest) -> HttpResponse:
    return TemplateResponse(
        request,
        "terms/latest.html",
        {
            "title": "Terms of Service and Policies – CourtListener.com",
            "private": False,
        },
    )


async def validate_for_wot(request: HttpRequest) -> HttpResponse:
    return HttpResponse("bcb982d1e23b7091d5cf4e46826c8fc0")


async def ratelimited(
    request: HttpRequest, exception: Exception
) -> HttpResponse:
    return TemplateResponse(
        request,
        "429.html",
        {"private": True},
        status=HTTP_429_TOO_MANY_REQUESTS,
    )<|MERGE_RESOLUTION|>--- conflicted
+++ resolved
@@ -218,19 +218,7 @@
     coverage_data = await cache.aget(coverage_cache_key)
     if coverage_data is None:
         courts = Court.objects.filter(in_use=True)
-<<<<<<< HEAD
-        courts_json = json.dumps(build_court_dicts(courts))
-=======
         courts_json = json.dumps(await build_court_dicts(courts))
-
-        search_form = await sync_to_async(SearchForm)(request.GET)
-        precedential_statuses = [
-            field
-            for field in search_form.fields.keys()
-            if field.startswith("stat_")
-        ]
-
->>>>>>> 15831047
         # Build up the sourcing stats.
         counts = OpinionCluster.objects.values("source").annotate(
             Count("source")

--- conflicted
+++ resolved
@@ -2,7 +2,6 @@
 
 RUN apt-get update --option "Acquire::Retries=3" --quiet=2 && \
     apt-get install \
-<<<<<<< HEAD
     --no-install-recommends \
     --assume-yes \
     --quiet=2 \
@@ -15,26 +14,9 @@
     # For installing poetry and git-based deps
     curl git \
     # For maintenance tasks \
-    screen \
+    screen redis-tools vim \
     # Other dependencies
-    libffi-dev libxml2-dev libxslt-dev procps vim cmake
-=======
-        --no-install-recommends \
-        --assume-yes \
-        --quiet=2 \
-        # So we can use Python-slim
-        build-essential gcc python3-dev\
-        # So postgres can compile and users can use dbshell
-        libpq-dev postgresql-client \
-        # So we can use webpack to compile assets
-        nodejs npm \
-        # For installing poetry and git-based deps
-        curl git \
-        # For maintenance tasks \
-        screen redis-tools \
-        # Other dependencies
-        libffi-dev libxml2-dev libxslt-dev procps vim cmake
->>>>>>> df39138b
+    libffi-dev libxml2-dev libxslt-dev procps cmake
 
 # Set PGSSLCERT at a dummy location ro avoid a SSL error connection.
 # https://github.com/freelawproject/courtlistener/issues/2827

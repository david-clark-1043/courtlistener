--- conflicted
+++ resolved
@@ -1,12 +1,7 @@
-<<<<<<< HEAD
-1.0.34
-
-1.0.34 - Update eyecite and reporters_db
-=======
 1.0.35
 
 1.0.35 - Add waffle
->>>>>>> 0d0f3d4b
+1.0.34 - Update eyecite and reporters_db
 1.0.33 - Add hCaptcha
 1.0.32 - Upgrade juriscraper
 1.0.31 - Numerous package tweaks
